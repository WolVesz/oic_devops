"""
Connections resource module for the OIC DevOps package.

This module provides functionality for managing OIC connections.
"""

from datetime import datetime
from typing import Any, Dict, List, Optional

import pandas as pd
from pandas import Series

from oic_devops.resources.base import BaseResource
from oic_devops.utils.str import camel_to_snake


class ConnectionsResource(BaseResource):
<<<<<<< HEAD
    """
    Class for managing OIC connections.
    
    Provides methods for listing, retrieving, creating, updating,
    and deleting connections, as well as testing connections.
    """
    
    def __init__(self, client):
        """
        Initialize the connections resource client.
        
        Args:
            client: The parent OICClient instance.
        """
        super().__init__(client)
        self.base_path = "/ic/api/integration/v1/connections"
    
    def list(self, params: Optional[Dict[str, Any]] = None) -> List[Dict[str, Any]]:
        """
        List all connections.
        
        Args:
            params: Optional query parameters such as:
                - limit: Maximum number of items to return.
                - offset: Number of items to skip.
                - fields: Comma-separated list of fields to include.
                - q: Search query.
                - orderBy: Field to order by.
                
        Returns:
            List[Dict]: List of connections.
        """
        return super().list(params, raw=True)

    def list_all(self, params: Optional[Dict[str, Any]] = None) -> pd.DataFrame:
        """
        Automatically paginates through the API to provide the complete list of connections.

        Args:
            params: Optional query parameters such as:
                - limit: Maximum number of items to return.
                - offset: Number of items to skip.
                - fields: Comma-separated list of fields to include.
                - q: Search query.
                - orderBy: Field to order by.
                - status: Filter by status (e.g., "ACTIVATED", "CONFIGURED").

        Returns:
            List[Dict]: List of integrations.
        """

        has_more = True
        output = []
        pages = 0

        if not params:
            params = dict()

        while has_more is True:
            params['offset'] = pages
            content = self.list(params=params)
            output.extend(content['items'])
            has_more = content['hasMore']
            if not content.get('limit'):
                continue
            pages += content['limit']
            self.logger.info(f'Number of Connections Acquired in List: {pages}')

        return output

    def df(self, **kwargs):
        """
        Creates a pandas Dataframe with the full contents of list_all.

        Args:
            params: Optional query parameters such as:
                - limit: Maximum number of items to return.
                - offset: Number of items to skip.
                - fields: Comma-separated list of fields to include.
                - q: Search query.
                - orderBy: Field to order by.
                - status: Filter by status (e.g., "ACTIVATED", "CONFIGURED").
            update:

        Returns:
            List[Dict]: List of connections.
        """

        output = self.list_all(**kwargs)

        df = pd.DataFrame(output)
        df.columns = [camel_to_snake(col) for col in df.columns]
        df['connection_acquired_at'] = datetime.now()
        df['connection_acquired_at'] = pd.to_datetime(df['connection_acquired_at'])
        return df

    def get(self, connection_id: str, params: Optional[Dict[str, Any]] = None, raw = False) -> dict[str, Any] | Series:
        """
        Get a specific connection by ID.
        
        Args:
            connection_id: ID of the connection to retrieve.
            params: Optional query parameters.
            raw: to return the raw json or provide as a pd.Series
                
        Returns:
            Dict or pd.Series: The connection data
        """
        data = super().get(connection_id, params)

        if raw:
            return data

        # Builds structured output
        struct_output = {
            'connection_id': connection_id,
            'is_locked': data['lockedFlag'],
            'lock_date': data['lockedDate'] if 'LockedData' in data.keys() else None,
            'locked_by': data['lockedBy'] if 'LockedData' in data.keys() else None,
            'last_update_user': data['lastUpdatedBy'],
            'created_user': data['createdBy']
        }

        # optional extended fields
        struct_output.update({
            'adapter_type': None,
            'user_property_value': None,
            'user_property_name': None,
            'created_user': None,
            'last_update_user': None
        })

        if 'adapterType' in data.keys():
            struct_output['adapter_name'] = data['adapterType']['displayName']
            struct_output['adapter_type'] = data['adapterType']['type']

        if 'securityProperties' in data.keys():
            for value in data['securityProperties']:
                if value['displayName'].upper().strip() == 'USERNAME' or value['displayName'].upper().strip() == 'USER NAME':
                    if 'propertyValue' in value.keys():
                        struct_output['user_property_value'] = value['propertyValue']
                    if 'propertyName' in value.keys():
                        struct_output['user_property_name'] = value['propertyName']
                    else:
                        raise Exception("new way to get a username:")

        return pd.Series(struct_output)

    def update(
        self,
        connection_id: str,
        data: Dict[str, Any],
        params: Optional[Dict[str, Any]] = None,
    ) -> Dict[str, Any]:
        """
        Update a specific connection.
        
        Args:
            connection_id: ID of the connection to update.
            data: Updated connection data.
            params: Optional query parameters.

        Returns:
            Dict: The updated connection data.
        """

        headers = {
            'X-HTTP-Method-Override': 'PATCH'
        }

        return super().update(connection_id, data=data, params=params, headers = headers)
    
    def delete(
        self,
        connection_id: str,
        params: Optional[Dict[str, Any]] = None,
    ) -> Dict[str, Any]:
        """
        Delete a specific connection.
        
        Args:
            connection_id: ID of the connection to delete.
            params: Optional query parameters.
                
        Returns:
            Dict: The response data.
        """
        return super().delete(connection_id, params)
    
    def test(
        self,
        connection_id: str,
        params: Optional[Dict[str, Any]] = None,
    ) -> Dict[str, Any]:
        """
        Test a specific connection.
        
        Args:
            connection_id: ID of the connection to test.
            params: Optional query parameters.
                
        Returns:
            Dict: The test result data.
        """
        return self.execute_action("test", connection_id, params=params, method="POST")

    def validate(self,
        connection_id: str,
        params: Optional[Dict[str, Any]] = None,
    ) -> Dict[str, Any]:
        """
        Test a specific connection.

        SPECIFIC TO ATTACHMENT DEPENDENT OIC Connections

        Args:
            connection_id: ID of the connection to test.
            params: Optional query parameters.

        Returns:
            Dict: The test result data.
        """
        if not params:
            params = {}

        params["Content-Type"] = 'multipart/form-data'

        return self.execute_action("testWithAttachments", connection_id, params=params, method="POST")

    def get_types(self, params: Optional[Dict[str, Any]] = None) -> List[Dict[str, Any]]:
        """
        Get all available connection types.
        
        Args:
            params: Optional query parameters.
                
        Returns:
            List[Dict]: List of connection types.
        """
        response = self.client.get(f"{self.base_path}/types", params=params)
        
        if "items" in response:
            return response["items"]
        elif "elements" in response:
            return response["elements"]
        elif isinstance(response, list):
            return response
        else:
            self.logger.warning(f"Unexpected response format from get_types endpoint: {response.keys() if isinstance(response, dict) else type(response)}")
            return []
    
    def get_type(self, type_id: str, params: Optional[Dict[str, Any]] = None) -> Dict[str, Any]:
        """
        Get a specific connection type by ID.
        
        Args:
            type_id: ID of the connection type to retrieve.
            params: Optional query parameters.
                
        Returns:
            Dict: The connection type data.
        """
        return self.client.get(f"{self.base_path}/types/{type_id}", params=params)
=======
	"""
	Class for managing OIC connections.

	Provides methods for listing, retrieving, creating, updating,
	and deleting connections, as well as testing connections.
	"""

	def __init__(self, client):
		"""
		Initialize the connections resource client.

		Args:
		    client: The parent OICClient instance.

		"""
		super().__init__(client)
		self.base_path = '/ic/api/integration/v1/connections'

	def list(self, params: Optional[Dict[str, Any]] = None) -> List[Dict[str, Any]]:
		"""
		List all connections.

		Args:
		    params: Optional query parameters such as:
		        - limit: Maximum number of items to return.
		        - offset: Number of items to skip.
		        - fields: Comma-separated list of fields to include.
		        - q: Search query.
		        - orderBy: Field to order by.

		Returns:
		    List[Dict]: List of connections.

		"""
		return super().list(params, raw=True)

	def list_all(self, params: Optional[Dict[str, Any]] = None) -> pd.DataFrame:
		"""
		Automatically paginates through the API to provide the complete list of connections.

		Args:
		    params: Optional query parameters such as:
		        - limit: Maximum number of items to return.
		        - offset: Number of items to skip.
		        - fields: Comma-separated list of fields to include.
		        - q: Search query.
		        - orderBy: Field to order by.
		        - status: Filter by status (e.g., "ACTIVATED", "CONFIGURED").

		Returns:
		    List[Dict]: List of integrations.

		"""
		has_more = True
		output = []
		pages = 0

		if not params:
			params = dict()

		while has_more is True:
			params['offset'] = pages
			content = self.list(params=params)
			output.extend(content['items'])
			has_more = content['hasMore']
			if not content.get('limit'):
				continue
			pages += content['limit']
			self.logger.info(f'Number of Connections Acquired in List: {pages}')

		return output

	def df(self, **kwargs):
		"""
		Creates a pandas Dataframe with the full contents of list_all.

		Args:
		    params: Optional query parameters such as:
		        - limit: Maximum number of items to return.
		        - offset: Number of items to skip.
		        - fields: Comma-separated list of fields to include.
		        - q: Search query.
		        - orderBy: Field to order by.
		        - status: Filter by status (e.g., "ACTIVATED", "CONFIGURED").
		    update:

		Returns:
		    List[Dict]: List of integrations.

		"""
		output = self.list_all(**kwargs)

		df = pd.DataFrame(output)
		df.columns = [camel_to_snake(col) for col in df.columns]
		df['connection_acquired_at'] = datetime.now()
		df['connection_acquired_at'] = pd.to_datetime(df['connection_acquired_at'])
		return df

	def get(
		self, connection_id: str, params: Optional[Dict[str, Any]] = None, raw=False
	) -> dict[str, Any] | Series:
		"""
		Get a specific connection by ID.

		Args:
		    connection_id: ID of the connection to retrieve.
		    params: Optional query parameters.
		    raw: to return the raw json or provide as a pd.Series

		Returns:
		    Dict or pd.Series: The connection data

		"""
		data = super().get(connection_id, params)

		if raw:
			return data

		# Builds structured output
		struct_output = {
			'connection_id': connection_id,
			'is_locked': data['lockedFlag'],
			'lock_date': data['lockedDate'] if 'LockedData' in data.keys() else None,
			'locked_by': data['lockedBy'] if 'LockedData' in data.keys() else None,
			'last_update_user': data['lastUpdatedBy'],
			'created_user': data['createdBy'],
		}

		# optional extended fields
		struct_output.update(
			{
				'adapter_type': None,
				'user_property_value': None,
				'user_property_name': None,
				'created_user': None,
				'last_update_user': None,
			}
		)

		if 'adapterType' in data.keys():
			struct_output['adapter_name'] = data['adapterType']['displayName']
			struct_output['adapter_type'] = data['adapterType']['type']

		if 'securityProperties' in data.keys():
			for value in data['securityProperties']:
				if (
					value['displayName'].upper().strip() == 'USERNAME'
					or value['displayName'].upper().strip() == 'USER NAME'
				):
					if 'propertyValue' in value.keys():
						struct_output['user_property_value'] = value['propertyValue']
					if 'propertyName' in value.keys():
						struct_output['user_property_name'] = value['propertyName']
					else:
						raise Exception('new way to get a username:')

		return pd.Series(struct_output)

	def update(
		self,
		connection_id: str,
		data: Dict[str, Any],
		params: Optional[Dict[str, Any]] = None,
	) -> Dict[str, Any]:
		"""
		Update a specific connection.

		Args:
		    connection_id: ID of the connection to update.
		    data: Updated connection data.
		    params: Optional query parameters.

		Returns:
		    Dict: The updated connection data.

		"""
		headers = {'X-HTTP-Method-Override': 'PATCH'}

		return super().update(connection_id, data=data, params=params, headers=headers)

	def delete(
		self, connection_id: str, params: Optional[Dict[str, Any]] = None
	) -> Dict[str, Any]:
		"""
		Delete a specific connection.

		Args:
		    connection_id: ID of the connection to delete.
		    params: Optional query parameters.

		Returns:
		    Dict: The response data.

		"""
		return super().delete(connection_id, params)

	def test(
		self, connection_id: str, params: Optional[Dict[str, Any]] = None
	) -> Dict[str, Any]:
		"""
		Test a specific connection.

		Args:
		    connection_id: ID of the connection to test.
		    params: Optional query parameters.

		Returns:
		    Dict: The test result data.

		"""
		return self.execute_action('test', connection_id, params=params, method='POST')

	def validate(
		self, connection_id: str, params: Optional[Dict[str, Any]] = None
	) -> Dict[str, Any]:
		"""
		Test a specific connection.

		SPECIFIC TO ATTACHMENT DEPENDENT OIC Connections

		Args:
		    connection_id: ID of the connection to test.
		    params: Optional query parameters.

		Returns:
		    Dict: The test result data.

		"""
		if not params:
			params = {}

		params['Content-Type'] = 'multipart/form-data'

		return self.execute_action(
			'testWithAttachments', connection_id, params=params, method='POST'
		)

	def get_types(
		self, params: Optional[Dict[str, Any]] = None
	) -> List[Dict[str, Any]]:
		"""
		Get all available connection types.

		Args:
		    params: Optional query parameters.

		Returns:
		    List[Dict]: List of connection types.

		"""
		response = self.client.get(f'{self.base_path}/types', params=params)

		if 'items' in response:
			return response['items']
		if 'elements' in response:
			return response['elements']
		if isinstance(response, list):
			return response
		self.logger.warning(
			f'Unexpected response format from get_types endpoint: {response.keys() if isinstance(response, dict) else type(response)}'
		)
		return []

	def get_type(
		self, type_id: str, params: Optional[Dict[str, Any]] = None
	) -> Dict[str, Any]:
		"""
		Get a specific connection type by ID.

		Args:
		    type_id: ID of the connection type to retrieve.
		    params: Optional query parameters.

		Returns:
		    Dict: The connection type data.

		"""
		return self.client.get(f'{self.base_path}/types/{type_id}', params=params)
>>>>>>> 223a2666
<|MERGE_RESOLUTION|>--- conflicted
+++ resolved
@@ -15,271 +15,6 @@
 
 
 class ConnectionsResource(BaseResource):
-<<<<<<< HEAD
-    """
-    Class for managing OIC connections.
-    
-    Provides methods for listing, retrieving, creating, updating,
-    and deleting connections, as well as testing connections.
-    """
-    
-    def __init__(self, client):
-        """
-        Initialize the connections resource client.
-        
-        Args:
-            client: The parent OICClient instance.
-        """
-        super().__init__(client)
-        self.base_path = "/ic/api/integration/v1/connections"
-    
-    def list(self, params: Optional[Dict[str, Any]] = None) -> List[Dict[str, Any]]:
-        """
-        List all connections.
-        
-        Args:
-            params: Optional query parameters such as:
-                - limit: Maximum number of items to return.
-                - offset: Number of items to skip.
-                - fields: Comma-separated list of fields to include.
-                - q: Search query.
-                - orderBy: Field to order by.
-                
-        Returns:
-            List[Dict]: List of connections.
-        """
-        return super().list(params, raw=True)
-
-    def list_all(self, params: Optional[Dict[str, Any]] = None) -> pd.DataFrame:
-        """
-        Automatically paginates through the API to provide the complete list of connections.
-
-        Args:
-            params: Optional query parameters such as:
-                - limit: Maximum number of items to return.
-                - offset: Number of items to skip.
-                - fields: Comma-separated list of fields to include.
-                - q: Search query.
-                - orderBy: Field to order by.
-                - status: Filter by status (e.g., "ACTIVATED", "CONFIGURED").
-
-        Returns:
-            List[Dict]: List of integrations.
-        """
-
-        has_more = True
-        output = []
-        pages = 0
-
-        if not params:
-            params = dict()
-
-        while has_more is True:
-            params['offset'] = pages
-            content = self.list(params=params)
-            output.extend(content['items'])
-            has_more = content['hasMore']
-            if not content.get('limit'):
-                continue
-            pages += content['limit']
-            self.logger.info(f'Number of Connections Acquired in List: {pages}')
-
-        return output
-
-    def df(self, **kwargs):
-        """
-        Creates a pandas Dataframe with the full contents of list_all.
-
-        Args:
-            params: Optional query parameters such as:
-                - limit: Maximum number of items to return.
-                - offset: Number of items to skip.
-                - fields: Comma-separated list of fields to include.
-                - q: Search query.
-                - orderBy: Field to order by.
-                - status: Filter by status (e.g., "ACTIVATED", "CONFIGURED").
-            update:
-
-        Returns:
-            List[Dict]: List of connections.
-        """
-
-        output = self.list_all(**kwargs)
-
-        df = pd.DataFrame(output)
-        df.columns = [camel_to_snake(col) for col in df.columns]
-        df['connection_acquired_at'] = datetime.now()
-        df['connection_acquired_at'] = pd.to_datetime(df['connection_acquired_at'])
-        return df
-
-    def get(self, connection_id: str, params: Optional[Dict[str, Any]] = None, raw = False) -> dict[str, Any] | Series:
-        """
-        Get a specific connection by ID.
-        
-        Args:
-            connection_id: ID of the connection to retrieve.
-            params: Optional query parameters.
-            raw: to return the raw json or provide as a pd.Series
-                
-        Returns:
-            Dict or pd.Series: The connection data
-        """
-        data = super().get(connection_id, params)
-
-        if raw:
-            return data
-
-        # Builds structured output
-        struct_output = {
-            'connection_id': connection_id,
-            'is_locked': data['lockedFlag'],
-            'lock_date': data['lockedDate'] if 'LockedData' in data.keys() else None,
-            'locked_by': data['lockedBy'] if 'LockedData' in data.keys() else None,
-            'last_update_user': data['lastUpdatedBy'],
-            'created_user': data['createdBy']
-        }
-
-        # optional extended fields
-        struct_output.update({
-            'adapter_type': None,
-            'user_property_value': None,
-            'user_property_name': None,
-            'created_user': None,
-            'last_update_user': None
-        })
-
-        if 'adapterType' in data.keys():
-            struct_output['adapter_name'] = data['adapterType']['displayName']
-            struct_output['adapter_type'] = data['adapterType']['type']
-
-        if 'securityProperties' in data.keys():
-            for value in data['securityProperties']:
-                if value['displayName'].upper().strip() == 'USERNAME' or value['displayName'].upper().strip() == 'USER NAME':
-                    if 'propertyValue' in value.keys():
-                        struct_output['user_property_value'] = value['propertyValue']
-                    if 'propertyName' in value.keys():
-                        struct_output['user_property_name'] = value['propertyName']
-                    else:
-                        raise Exception("new way to get a username:")
-
-        return pd.Series(struct_output)
-
-    def update(
-        self,
-        connection_id: str,
-        data: Dict[str, Any],
-        params: Optional[Dict[str, Any]] = None,
-    ) -> Dict[str, Any]:
-        """
-        Update a specific connection.
-        
-        Args:
-            connection_id: ID of the connection to update.
-            data: Updated connection data.
-            params: Optional query parameters.
-
-        Returns:
-            Dict: The updated connection data.
-        """
-
-        headers = {
-            'X-HTTP-Method-Override': 'PATCH'
-        }
-
-        return super().update(connection_id, data=data, params=params, headers = headers)
-    
-    def delete(
-        self,
-        connection_id: str,
-        params: Optional[Dict[str, Any]] = None,
-    ) -> Dict[str, Any]:
-        """
-        Delete a specific connection.
-        
-        Args:
-            connection_id: ID of the connection to delete.
-            params: Optional query parameters.
-                
-        Returns:
-            Dict: The response data.
-        """
-        return super().delete(connection_id, params)
-    
-    def test(
-        self,
-        connection_id: str,
-        params: Optional[Dict[str, Any]] = None,
-    ) -> Dict[str, Any]:
-        """
-        Test a specific connection.
-        
-        Args:
-            connection_id: ID of the connection to test.
-            params: Optional query parameters.
-                
-        Returns:
-            Dict: The test result data.
-        """
-        return self.execute_action("test", connection_id, params=params, method="POST")
-
-    def validate(self,
-        connection_id: str,
-        params: Optional[Dict[str, Any]] = None,
-    ) -> Dict[str, Any]:
-        """
-        Test a specific connection.
-
-        SPECIFIC TO ATTACHMENT DEPENDENT OIC Connections
-
-        Args:
-            connection_id: ID of the connection to test.
-            params: Optional query parameters.
-
-        Returns:
-            Dict: The test result data.
-        """
-        if not params:
-            params = {}
-
-        params["Content-Type"] = 'multipart/form-data'
-
-        return self.execute_action("testWithAttachments", connection_id, params=params, method="POST")
-
-    def get_types(self, params: Optional[Dict[str, Any]] = None) -> List[Dict[str, Any]]:
-        """
-        Get all available connection types.
-        
-        Args:
-            params: Optional query parameters.
-                
-        Returns:
-            List[Dict]: List of connection types.
-        """
-        response = self.client.get(f"{self.base_path}/types", params=params)
-        
-        if "items" in response:
-            return response["items"]
-        elif "elements" in response:
-            return response["elements"]
-        elif isinstance(response, list):
-            return response
-        else:
-            self.logger.warning(f"Unexpected response format from get_types endpoint: {response.keys() if isinstance(response, dict) else type(response)}")
-            return []
-    
-    def get_type(self, type_id: str, params: Optional[Dict[str, Any]] = None) -> Dict[str, Any]:
-        """
-        Get a specific connection type by ID.
-        
-        Args:
-            type_id: ID of the connection type to retrieve.
-            params: Optional query parameters.
-                
-        Returns:
-            Dict: The connection type data.
-        """
-        return self.client.get(f"{self.base_path}/types/{type_id}", params=params)
-=======
 	"""
 	Class for managing OIC connections.
 
@@ -557,5 +292,4 @@
 		    Dict: The connection type data.
 
 		"""
-		return self.client.get(f'{self.base_path}/types/{type_id}', params=params)
->>>>>>> 223a2666
+		return self.client.get(f'{self.base_path}/types/{type_id}', params=params)