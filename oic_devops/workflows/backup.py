"""
Backup workflows module for the OIC DevOps package.

This module provides workflow operations for backing up OIC resources,
including automated backups, bulk exports, and restoration.
"""

import datetime
import glob
import json
import os
import shutil
<<<<<<< HEAD
import glob
import pandas as pd
from pathlib import Path
from typing import Dict, Any, List, Optional, Union, Tuple, Set
=======
from typing import List, Optional
>>>>>>> 223a2666

from oic_devops.client import OICClient
from oic_devops.exceptions import OICError
from oic_devops.workflows.base import BaseWorkflow, WorkflowResult


class BackupWorkflows(BaseWorkflow):
<<<<<<< HEAD
    """
    Workflow operations for backing up OIC resources.
    
    This class provides higher-level operations for backing up OIC resources,
    including full instance backups, resource-specific backups, and restoration.
    """
    
    def execute(self, *args, **kwargs) -> WorkflowResult:
        """
        Execute the specified backup workflow.
        
        This is a dispatcher method that calls the appropriate workflow
        based on the operation argument.
        
        Args:
            operation: The workflow operation to execute.
            **kwargs: Additional arguments specific to the workflow.
            
        Returns:
            WorkflowResult: The workflow execution result.
        """
        operation = kwargs.pop("operation", None)
        
        if operation == "full_backup":
            return self.backup_all_resources(**kwargs)
        elif operation == "selective_backup":
            return self.backup_selected_resources(**kwargs)
        elif operation == "backup_integrations":
            return self.backup_integrations(**kwargs)
        elif operation == "backup_lookups":
            return self.backup_lookups(**kwargs)
        elif operation == "backup_connections":
            return self.backup_connections(**kwargs)
        elif operation == "restore_backup":
            return self.restore_from_backup(**kwargs)
        elif operation == "prune_backups":
            return self.prune_old_backups(**kwargs)
        else:
            result = WorkflowResult(success=False, message=f"Unknown backup workflow operation: {operation}")
            result.add_error(f"Unknown operation: {operation}")
            return result
    
    def backup_all_resources(
        self,
        backup_dir: str,
        include_packages: bool = True,
        include_metadata: bool = True,
        compress: bool = True,
        continue_on_error: bool = True
    ) -> WorkflowResult:
        """
        Perform a full backup of all OIC resources.
        
        This workflow:
        1. Creates a backup directory structure
        2. Backs up all resource types
        3. Optionally compresses the backup
        
        Args:
            backup_dir: Base directory for the backup.
            include_packages: Whether to also back up packages.
            include_metadata: Whether to include metadata about the backup.
            compress: Whether to compress the backup into a single archive.
            continue_on_error: Whether to continue if some backups fail.
            
        Returns:
            WorkflowResult: The workflow execution result.
        """
        result = WorkflowResult()
        
        # Create timestamp for backup
        backup_timestamp = datetime.datetime.now().strftime("%Y%m%d_%H%M%S")
        backup_path = os.path.join(backup_dir, f"oic_backup_{backup_timestamp}")
        
        # Create backup directories
        try:
            os.makedirs(backup_path, exist_ok=True)
            os.makedirs(os.path.join(backup_path, "integrations"), exist_ok=True)
            os.makedirs(os.path.join(backup_path, "connections"), exist_ok=True)
            os.makedirs(os.path.join(backup_path, "lookups"), exist_ok=True)
            os.makedirs(os.path.join(backup_path, "libraries"), exist_ok=True)
            
            if include_packages:
                os.makedirs(os.path.join(backup_path, "packages"), exist_ok=True)
                
            self.logger.info(f"Created backup directory structure at {backup_path}")
            
        except Exception as e:
            result.success = False
            result.message = f"Failed to create backup directories: {str(e)}"
            result.add_error("Failed to create backup directories", e)
            return result
        
        # Initialize backup stats
        backup_stats = {
            "timestamp": backup_timestamp,
            "integrations": {"total": 0, "successful": 0, "failed": 0},
            "connections": {"total": 0, "successful": 0, "failed": 0},
            "lookups": {"total": 0, "successful": 0, "failed": 0},
            "libraries": {"total": 0, "successful": 0, "failed": 0},
            "packages": {"total": 0, "successful": 0, "failed": 0}
        }
        
        # Back up integrations
        try:
            self.logger.info("Backing up integrations")
            
            # Get all integrations
            integrations = self.client.integrations.list()
            backup_stats["integrations"]["total"] = len(integrations)
            
            for integration in integrations:
                integration_id = integration.get("id")
                integration_name = integration.get("name", "Unknown")
                
                if not integration_id:
                    continue
                
                # Create integration export file path
                export_file = os.path.join(
                    backup_path, 
                    "integrations", 
                    f"{integration_id}_{self._sanitize_filename(integration_name)}.iar"
                )
                
                try:
                    # Export integration
                    self.logger.info(f"Exporting integration {integration_name}")
                    self.client.integrations.export(integration_id, export_file)
                    
                    # Update stats
                    backup_stats["integrations"]["successful"] += 1
                    
                    # Add to resources
                    result.add_resource("integration", integration_id, {
                        "name": integration_name,
                        "backup_file": export_file,
                        "backup_successful": True
                    })
                    
                except OICError as e:
                    self.logger.error(f"Failed to export integration {integration_name}: {str(e)}")
                    backup_stats["integrations"]["failed"] += 1
                    
                    # Add to resources
                    result.add_resource("integration", integration_id, {
                        "name": integration_name,
                        "backup_successful": False,
                        "error": str(e)
                    })
                    
                    # Stop if continue_on_error is False
                    if not continue_on_error:
                        result.success = False
                        result.message = f"Backup failed when exporting integration {integration_name}"
                        result.add_error(f"Failed to export integration", e, integration_id)
                        break
            
        except OICError as e:
            self.logger.error(f"Failed to get integrations list: {str(e)}")
            result.add_error("Failed to back up integrations", e)
            if not continue_on_error:
                result.success = False
                result.message = "Backup failed when retrieving integrations"
                result.details["backup_stats"] = backup_stats
                result.details["backup_path"] = backup_path
                return result
        
        # Back up connections
        try:
            self.logger.info("Backing up connections")
            
            # Get all connections
            connections = self.client.connections.list()
            backup_stats["connections"]["total"] = len(connections)
            
            for connection in connections:
                connection_id = connection.get("id")
                connection_name = connection.get("name", "Unknown")
                
                if not connection_id:
                    continue
                
                # Create connection export file path
                export_file = os.path.join(
                    backup_path, 
                    "connections", 
                    f"{connection_id}_{self._sanitize_filename(connection_name)}.json"
                )
                
                try:
                    # Get connection details for export
                    connection_details = self.client.connections.get(connection_id)
                    
                    # Save to file
                    with open(export_file, 'w') as f:
                        json.dump(connection_details, f, indent=2)
                    
                    # Update stats
                    backup_stats["connections"]["successful"] += 1
                    
                    # Add to resources
                    result.add_resource("connection", connection_id, {
                        "name": connection_name,
                        "backup_file": export_file,
                        "backup_successful": True
                    })
                    
                except OICError as e:
                    self.logger.error(f"Failed to export connection {connection_name}: {str(e)}")
                    backup_stats["connections"]["failed"] += 1
                    
                    # Add to resources
                    result.add_resource("connection", connection_id, {
                        "name": connection_name,
                        "backup_successful": False,
                        "error": str(e)
                    })
                    
                    # Stop if continue_on_error is False
                    if not continue_on_error:
                        result.success = False
                        result.message = f"Backup failed when exporting connection {connection_name}"
                        result.add_error(f"Failed to export connection", e, connection_id)
                        break
            
        except OICError as e:
            self.logger.error(f"Failed to get connections list: {str(e)}")
            result.add_error("Failed to back up connections", e)
            if not continue_on_error:
                result.success = False
                result.message = "Backup failed when retrieving connections"
                result.details["backup_stats"] = backup_stats
                result.details["backup_path"] = backup_path
                return result
        
        # Back up lookups
        try:
            self.logger.info("Backing up lookups")
            
            # Get all lookups
            lookups = self.client.lookups.list()
            backup_stats["lookups"]["total"] = len(lookups)
            
            for lookup in lookups:
                lookup_id = lookup.get("id")
                lookup_name = lookup.get("name", "Unknown")
                
                if not lookup_id:
                    continue
                
                # Create lookup export file path
                export_file = os.path.join(
                    backup_path, 
                    "lookups", 
                    f"{lookup_id}_{self._sanitize_filename(lookup_name)}.csv"
                )
                
                try:
                    # Export lookup
                    self.logger.info(f"Exporting lookup {lookup_name}")
                    self.client.lookups.export(lookup_id, export_file)
                    
                    # Update stats
                    backup_stats["lookups"]["successful"] += 1
                    
                    # Add to resources
                    result.add_resource("lookup", lookup_id, {
                        "name": lookup_name,
                        "backup_file": export_file,
                        "backup_successful": True
                    })
                    
                except OICError as e:
                    self.logger.error(f"Failed to export lookup {lookup_name}: {str(e)}")
                    backup_stats["lookups"]["failed"] += 1
                    
                    # Add to resources
                    result.add_resource("lookup", lookup_id, {
                        "name": lookup_name,
                        "backup_successful": False,
                        "error": str(e)
                    })
                    
                    # Stop if continue_on_error is False
                    if not continue_on_error:
                        result.success = False
                        result.message = f"Backup failed when exporting lookup {lookup_name}"
                        result.add_error(f"Failed to export lookup", e, lookup_id)
                        break
            
        except OICError as e:
            self.logger.error(f"Failed to get lookups list: {str(e)}")
            result.add_error("Failed to back up lookups", e)
            if not continue_on_error:
                result.success = False
                result.message = "Backup failed when retrieving lookups"
                result.details["backup_stats"] = backup_stats
                result.details["backup_path"] = backup_path
                return result
        
        # Back up libraries
        try:
            self.logger.info("Backing up libraries")
            
            # Get all libraries
            libraries = self.client.libraries.list()
            backup_stats["libraries"]["total"] = len(libraries)
            
            for library in libraries:
                library_id = library.get("id")
                library_name = library.get("name", "Unknown")
                
                if not library_id:
                    continue
                
                # Create library export file path
                export_file = os.path.join(
                    backup_path, 
                    "libraries", 
                    f"{library_id}_{self._sanitize_filename(library_name)}.jar"
                )
                
                try:
                    # Export library
                    self.logger.info(f"Exporting library {library_name}")
                    self.client.libraries.export(library_id, export_file)
                    
                    # Update stats
                    backup_stats["libraries"]["successful"] += 1
                    
                    # Add to resources
                    result.add_resource("library", library_id, {
                        "name": library_name,
                        "backup_file": export_file,
                        "backup_successful": True
                    })
                    
                except OICError as e:
                    self.logger.error(f"Failed to export library {library_name}: {str(e)}")
                    backup_stats["libraries"]["failed"] += 1
                    
                    # Add to resources
                    result.add_resource("library", library_id, {
                        "name": library_name,
                        "backup_successful": False,
                        "error": str(e)
                    })
                    
                    # Stop if continue_on_error is False
                    if not continue_on_error:
                        result.success = False
                        result.message = f"Backup failed when exporting library {library_name}"
                        result.add_error(f"Failed to export library", e, library_id)
                        break
            
        except OICError as e:
            self.logger.error(f"Failed to get libraries list: {str(e)}")
            result.add_error("Failed to back up libraries", e)
            if not continue_on_error:
                result.success = False
                result.message = "Backup failed when retrieving libraries"
                result.details["backup_stats"] = backup_stats
                result.details["backup_path"] = backup_path
                return result
        
        # Back up packages if requested
        if include_packages:
            try:
                self.logger.info("Backing up packages")
                
                # Get all packages
                packages = self.client.packages.list()
                backup_stats["packages"]["total"] = len(packages)
                
                for package in packages:
                    package_id = package.get("id")
                    package_name = package.get("name", "Unknown")
                    
                    if not package_id:
                        continue
                    
                    # Create package export file path
                    export_file = os.path.join(
                        backup_path, 
                        "packages", 
                        f"{package_id}_{self._sanitize_filename(package_name)}.par"
                    )
                    
                    try:
                        # Export package
                        self.logger.info(f"Exporting package {package_name}")
                        self.client.packages.export(package_id, export_file)
                        
                        # Update stats
                        backup_stats["packages"]["successful"] += 1
                        
                        # Add to resources
                        result.add_resource("package", package_id, {
                            "name": package_name,
                            "backup_file": export_file,
                            "backup_successful": True
                        })
                        
                    except OICError as e:
                        self.logger.error(f"Failed to export package {package_name}: {str(e)}")
                        backup_stats["packages"]["failed"] += 1
                        
                        # Add to resources
                        result.add_resource("package", package_id, {
                            "name": package_name,
                            "backup_successful": False,
                            "error": str(e)
                        })
                        
                        # Stop if continue_on_error is False
                        if not continue_on_error:
                            result.success = False
                            result.message = f"Backup failed when exporting package {package_name}"
                            result.add_error(f"Failed to export package", e, package_id)
                            break
                
            except OICError as e:
                self.logger.error(f"Failed to get packages list: {str(e)}")
                result.add_error("Failed to back up packages", e)
                if not continue_on_error:
                    result.success = False
                    result.message = "Backup failed when retrieving packages"
                    result.details["backup_stats"] = backup_stats
                    result.details["backup_path"] = backup_path
                    return result
        
        # Create metadata file if requested
        if include_metadata:
            try:
                self.logger.info("Creating backup metadata")
                
                # Get instance info and other metadata
                instance_info = {}
                
                try:
                    # Get instance stats
                    instance_stats = self.client.monitoring.get_instance_stats()
                    instance_info["stats"] = instance_stats
                except:
                    # Continue even if we can't get instance stats
                    pass
                
                # Create metadata
                metadata = {
                    "backup_timestamp": backup_timestamp,
                    "backup_stats": backup_stats,
                    "instance_info": instance_info,
                }
                
                # Save metadata
                metadata_file = os.path.join(backup_path, "backup_metadata.json")
                with open(metadata_file, 'w') as f:
                    json.dump(metadata, f, indent=2)
                
                self.logger.info(f"Created backup metadata at {metadata_file}")
                
            except Exception as e:
                self.logger.error(f"Failed to create backup metadata: {str(e)}")
                # Continue with backup even if metadata creation fails
        
        # Compress backup if requested
        if compress:
            try:
                self.logger.info("Compressing backup")
                
                # Create archive name
                archive_path = f"{backup_path}.zip"
                
                # Create archive
                shutil.make_archive(backup_path, 'zip', backup_path)
                
                # Remove original directory if archive was created successfully
                if os.path.exists(archive_path):
                    shutil.rmtree(backup_path)
                    
                self.logger.info(f"Compressed backup to {archive_path}")
                
                # Update backup path to archive
                backup_path = archive_path
                
            except Exception as e:
                self.logger.error(f"Failed to compress backup: {str(e)}")
                # Continue even if compression fails
        
        # Calculate total backup statistics
        total_resources = sum(backup_stats[resource_type]["total"] for resource_type in backup_stats if resource_type != "timestamp")
        successful_resources = sum(backup_stats[resource_type]["successful"] for resource_type in backup_stats if resource_type != "timestamp")
        failed_resources = sum(backup_stats[resource_type]["failed"] for resource_type in backup_stats if resource_type != "timestamp")
        
        # Update result details
        result.details["backup_stats"] = backup_stats
        result.details["backup_path"] = backup_path
        result.details["total_resources"] = total_resources
        result.details["successful_resources"] = successful_resources
        result.details["failed_resources"] = failed_resources
        
        # Update result success and message
        if failed_resources > 0:
            result.success = False
            result.message = f"Backup completed with {failed_resources} of {total_resources} resources failed"
        else:
            result.message = f"Successfully backed up all {total_resources} resources to {backup_path}"
            
        return result
    
    def backup_selected_resources(
        self,
        backup_dir: str,
        integration_ids: Optional[List[str]] = None,
        connection_ids: Optional[List[str]] = None,
        lookup_ids: Optional[List[str]] = None,
        library_ids: Optional[List[str]] = None,
        package_ids: Optional[List[str]] = None,
        compress: bool = True,
        continue_on_error: bool = True
    ) -> WorkflowResult:
        """
        Perform a selective backup of specified OIC resources.
        
        This workflow:
        1. Creates a backup directory structure
        2. Backs up only the specified resources
        3. Optionally compresses the backup
        
        Args:
            backup_dir: Base directory for the backup.
            integration_ids: Optional list of integration IDs to back up.
            connection_ids: Optional list of connection IDs to back up.
            lookup_ids: Optional list of lookup IDs to back up.
            library_ids: Optional list of library IDs to back up.
            package_ids: Optional list of package IDs to back up.
            compress: Whether to compress the backup into a single archive.
            continue_on_error: Whether to continue if some backups fail.
            
        Returns:
            WorkflowResult: The workflow execution result.
        """
        result = WorkflowResult()
        
        # Check if any resources were specified
        has_resources = bool(
            integration_ids or connection_ids or lookup_ids or 
            library_ids or package_ids
        )
        
        if not has_resources:
            result.message = "No resources specified for backup"
            return result
        
        # Create timestamp for backup
        backup_timestamp = datetime.datetime.now().strftime("%Y%m%d_%H%M%S")
        backup_path = os.path.join(backup_dir, f"oic_selective_backup_{backup_timestamp}")
        
        # Create backup directories as needed
        try:
            os.makedirs(backup_path, exist_ok=True)
            
            if integration_ids:
                os.makedirs(os.path.join(backup_path, "integrations"), exist_ok=True)
                
            if connection_ids:
                os.makedirs(os.path.join(backup_path, "connections"), exist_ok=True)
                
            if lookup_ids:
                os.makedirs(os.path.join(backup_path, "lookups"), exist_ok=True)
                
            if library_ids:
                os.makedirs(os.path.join(backup_path, "libraries"), exist_ok=True)
                
            if package_ids:
                os.makedirs(os.path.join(backup_path, "packages"), exist_ok=True)
                
            self.logger.info(f"Created backup directory structure at {backup_path}")
            
        except Exception as e:
            result.success = False
            result.message = f"Failed to create backup directories: {str(e)}"
            result.add_error("Failed to create backup directories", e)
            return result
        
        # Initialize backup stats
        backup_stats = {
            "timestamp": backup_timestamp,
            "integrations": {"total": 0, "successful": 0, "failed": 0},
            "connections": {"total": 0, "successful": 0, "failed": 0},
            "lookups": {"total": 0, "successful": 0, "failed": 0},
            "libraries": {"total": 0, "successful": 0, "failed": 0},
            "packages": {"total": 0, "successful": 0, "failed": 0}
        }
        
        # Back up integrations
        if integration_ids:
            backup_stats["integrations"]["total"] = len(integration_ids)
            
            for integration_id in integration_ids:
                try:
                    # Get integration details
                    integration = self.client.integrations.get(integration_id)
                    integration_name = integration.get("name", "Unknown")
                    
                    # Create integration export file path
                    export_file = os.path.join(
                        backup_path, 
                        "integrations", 
                        f"{integration_id}_{self._sanitize_filename(integration_name)}.iar"
                    )
                    
                    # Export integration
                    self.logger.info(f"Exporting integration {integration_name}")
                    self.client.integrations.export(integration_id, export_file)
                    
                    # Update stats
                    backup_stats["integrations"]["successful"] += 1
                    
                    # Add to resources
                    result.add_resource("integration", integration_id, {
                        "name": integration_name,
                        "backup_file": export_file,
                        "backup_successful": True
                    })
                    
                except OICError as e:
                    self.logger.error(f"Failed to export integration {integration_id}: {str(e)}")
                    backup_stats["integrations"]["failed"] += 1
                    
                    # Add to resources
                    result.add_resource("integration", integration_id, {
                        "backup_successful": False,
                        "error": str(e)
                    })
                    
                    # Stop if continue_on_error is False
                    if not continue_on_error:
                        result.success = False
                        result.message = f"Backup failed when exporting integration {integration_id}"
                        result.add_error(f"Failed to export integration", e, integration_id)
                        break
        
        # Back up connections
        if connection_ids and (result.success or continue_on_error):
            backup_stats["connections"]["total"] = len(connection_ids)
            
            for connection_id in connection_ids:
                try:
                    # Get connection details
                    connection = self.client.connections.get(connection_id)
                    connection_name = connection.get("name", "Unknown")
                    
                    # Create connection export file path
                    export_file = os.path.join(
                        backup_path, 
                        "connections", 
                        f"{connection_id}_{self._sanitize_filename(connection_name)}.json"
                    )
                    
                    # Save to file
                    with open(export_file, 'w') as f:
                        json.dump(connection, f, indent=2)
                    
                    # Update stats
                    backup_stats["connections"]["successful"] += 1
                    
                    # Add to resources
                    result.add_resource("connection", connection_id, {
                        "name": connection_name,
                        "backup_file": export_file,
                        "backup_successful": True
                    })
                    
                except OICError as e:
                    self.logger.error(f"Failed to export connection {connection_id}: {str(e)}")
                    backup_stats["connections"]["failed"] += 1
                    
                    # Add to resources
                    result.add_resource("connection", connection_id, {
                        "backup_successful": False,
                        "error": str(e)
                    })
                    
                    # Stop if continue_on_error is False
                    if not continue_on_error:
                        result.success = False
                        result.message = f"Backup failed when exporting connection {connection_id}"
                        result.add_error(f"Failed to export connection", e, connection_id)
                        break
        
        # Back up lookups
        if lookup_ids and (result.success or continue_on_error):
            backup_stats["lookups"]["total"] = len(lookup_ids)
            
            for lookup_id in lookup_ids:
                try:
                    # Get lookup details
                    lookup = self.client.lookups.get(lookup_id)
                    lookup_name = lookup.get("name", "Unknown")
                    
                    # Create lookup export file path
                    export_file = os.path.join(
                        backup_path, 
                        "lookups", 
                        f"{lookup_id}_{self._sanitize_filename(lookup_name)}.csv"
                    )
                    
                    # Export lookup
                    self.logger.info(f"Exporting lookup {lookup_name}")
                    self.client.lookups.export(lookup_id, export_file)
                    
                    # Update stats
                    backup_stats["lookups"]["successful"] += 1
                    
                    # Add to resources
                    result.add_resource("lookup", lookup_id, {
                        "name": lookup_name,
                        "backup_file": export_file,
                        "backup_successful": True
                    })
                    
                except OICError as e:
                    self.logger.error(f"Failed to export lookup {lookup_id}: {str(e)}")
                    backup_stats["lookups"]["failed"] += 1
                    
                    # Add to resources
                    result.add_resource("lookup", lookup_id, {
                        "backup_successful": False,
                        "error": str(e)
                    })
                    
                    # Stop if continue_on_error is False
                    if not continue_on_error:
                        result.success = False
                        result.message = f"Backup failed when exporting lookup {lookup_id}"
                        result.add_error(f"Failed to export lookup", e, lookup_id)
                        break
        
        # Back up libraries
        if library_ids and (result.success or continue_on_error):
            backup_stats["libraries"]["total"] = len(library_ids)
            
            for library_id in library_ids:
                try:
                    # Get library details
                    library = self.client.libraries.get(library_id)
                    library_name = library.get("name", "Unknown")
                    
                    # Create library export file path
                    export_file = os.path.join(
                        backup_path, 
                        "libraries", 
                        f"{library_id}_{self._sanitize_filename(library_name)}.jar"
                    )
                    
                    # Export library
                    self.logger.info(f"Exporting library {library_name}")
                    self.client.libraries.export(library_id, export_file)
                    
                    # Update stats
                    backup_stats["libraries"]["successful"] += 1
                    
                    # Add to resources
                    result.add_resource("library", library_id, {
                        "name": library_name,
                        "backup_file": export_file,
                        "backup_successful": True
                    })
                    
                except OICError as e:
                    self.logger.error(f"Failed to export library {library_id}: {str(e)}")
                    backup_stats["libraries"]["failed"] += 1
                    
                    # Add to resources
                    result.add_resource("library", library_id, {
                        "backup_successful": False,
                        "error": str(e)
                    })
                    
                    # Stop if continue_on_error is False
                    if not continue_on_error:
                        result.success = False
                        result.message = f"Backup failed when exporting library {library_id}"
                        result.add_error(f"Failed to export library", e, library_id)
                        break
        
        # Back up packages
        if package_ids and (result.success or continue_on_error):
            backup_stats["packages"]["total"] = len(package_ids)
            
            for package_id in package_ids:
                try:
                    # Get package details
                    package = self.client.packages.get(package_id)
                    package_name = package.get("name", "Unknown")
                    
                    # Create package export file path
                    export_file = os.path.join(
                        backup_path, 
                        "packages", 
                        f"{package_id}_{self._sanitize_filename(package_name)}.par"
                    )
                    
                    # Export package
                    self.logger.info(f"Exporting package {package_name}")
                    self.client.packages.export(package_id, export_file)
                    
                    # Update stats
                    backup_stats["packages"]["successful"] += 1
                    
                    # Add to resources
                    result.add_resource("package", package_id, {
                        "name": package_name,
                        "backup_file": export_file,
                        "backup_successful": True
                    })
                    
                except OICError as e:
                    self.logger.error(f"Failed to export package {package_id}: {str(e)}")
                    backup_stats["packages"]["failed"] += 1
                    
                    # Add to resources
                    result.add_resource("package", package_id, {
                        "backup_successful": False,
                        "error": str(e)
                    })
                    
                    # Stop if continue_on_error is False
                    if not continue_on_error:
                        result.success = False
                        result.message = f"Backup failed when exporting package {package_id}"
                        result.add_error(f"Failed to export package", e, package_id)
                        break
        
        # Create metadata file
        try:
            self.logger.info("Creating backup metadata")
            
            # Create metadata
            metadata = {
                "backup_timestamp": backup_timestamp,
                "backup_stats": backup_stats,
                "selective_backup": True,
                "resource_counts": {
                    "integrations": len(integration_ids) if integration_ids else 0,
                    "connections": len(connection_ids) if connection_ids else 0,
                    "lookups": len(lookup_ids) if lookup_ids else 0,
                    "libraries": len(library_ids) if library_ids else 0,
                    "packages": len(package_ids) if package_ids else 0
                }
            }
            
            # Save metadata
            metadata_file = os.path.join(backup_path, "backup_metadata.json")
            with open(metadata_file, 'w') as f:
                json.dump(metadata, f, indent=2)
            
            self.logger.info(f"Created backup metadata at {metadata_file}")
            
        except Exception as e:
            self.logger.error(f"Failed to create backup metadata: {str(e)}")
            # Continue with backup even if metadata creation fails
        
        # Compress backup if requested
        if compress:
            try:
                self.logger.info("Compressing backup")
                
                # Create archive name
                archive_path = f"{backup_path}.zip"
                
                # Create archive
                shutil.make_archive(backup_path, 'zip', backup_path)
                
                # Remove original directory if archive was created successfully
                if os.path.exists(archive_path):
                    shutil.rmtree(backup_path)
                    
                self.logger.info(f"Compressed backup to {archive_path}")
                
                # Update backup path to archive
                backup_path = archive_path
                
            except Exception as e:
                self.logger.error(f"Failed to compress backup: {str(e)}")
                # Continue even if compression fails
        
        # Calculate total backup statistics
        total_resources = sum(backup_stats[resource_type]["total"] for resource_type in backup_stats if resource_type != "timestamp")
        successful_resources = sum(backup_stats[resource_type]["successful"] for resource_type in backup_stats if resource_type != "timestamp")
        failed_resources = sum(backup_stats[resource_type]["failed"] for resource_type in backup_stats if resource_type != "timestamp")
        
        # Update result details
        result.details["backup_stats"] = backup_stats
        result.details["backup_path"] = backup_path
        result.details["total_resources"] = total_resources
        result.details["successful_resources"] = successful_resources
        result.details["failed_resources"] = failed_resources
        
        # Update result success and message
        if failed_resources > 0:
            result.success = False
            result.message = f"Selective backup completed with {failed_resources} of {total_resources} resources failed"
        else:
            result.message = f"Successfully backed up all {total_resources} selected resources to {backup_path}"
            
        return result
    
    def backup_integrations(
        self,
        backup_dir: str,
        filter_query: Optional[str] = None,
        include_dependencies: bool = False,
        compress: bool = True,
        continue_on_error: bool = True
    ) -> WorkflowResult:
        """
        Back up integrations with optional filtering.
        
        This workflow:
        1. Gets integrations based on filter criteria
        2. Backs up the integrations
        3. Optionally backs up dependencies
        
        Args:
            backup_dir: Base directory for the backup.
            filter_query: Optional query to filter integrations.
            include_dependencies: Whether to include dependencies (connections, lookups).
            compress: Whether to compress the backup into a single archive.
            continue_on_error: Whether to continue if some backups fail.
            
        Returns:
            WorkflowResult: The workflow execution result.
        """
        result = WorkflowResult()
        
        # Create timestamp for backup
        backup_timestamp = datetime.datetime.now().strftime("%Y%m%d_%H%M%S")
        backup_path = os.path.join(backup_dir, f"oic_integrations_backup_{backup_timestamp}")
        
        # Create backup directories
        try:
            os.makedirs(backup_path, exist_ok=True)
            os.makedirs(os.path.join(backup_path, "integrations"), exist_ok=True)
            
            if include_dependencies:
                os.makedirs(os.path.join(backup_path, "connections"), exist_ok=True)
                os.makedirs(os.path.join(backup_path, "lookups"), exist_ok=True)
                
            self.logger.info(f"Created backup directory structure at {backup_path}")
            
        except Exception as e:
            result.success = False
            result.message = f"Failed to create backup directories: {str(e)}"
            result.add_error("Failed to create backup directories", e)
            return result
        
        # Initialize backup stats
        backup_stats = {
            "timestamp": backup_timestamp,
            "integrations": {"total": 0, "successful": 0, "failed": 0},
            "connections": {"total": 0, "successful": 0, "failed": 0},
            "lookups": {"total": 0, "successful": 0, "failed": 0}
        }
        
        # Get integrations based on filter
        try:
            params = {}
            if filter_query:
                params["q"] = filter_query
                
            integrations = self.client.integrations.list(params=params)
            backup_stats["integrations"]["total"] = len(integrations)
            
            if not integrations:
                result.message = "No integrations found matching the filter criteria"
                return result
                
            # Track dependencies
            dependencies = {
                "connections": set(),
                "lookups": set()
            }
            
            # Back up each integration
            for integration in integrations:
                integration_id = integration.get("id")
                integration_name = integration.get("name", "Unknown")
                
                if not integration_id:
                    continue
                
                # Create integration export file path
                export_file = os.path.join(
                    backup_path, 
                    "integrations", 
                    f"{integration_id}_{self._sanitize_filename(integration_name)}.iar"
                )
                
                try:
                    # Export integration
                    self.logger.info(f"Exporting integration {integration_name}")
                    self.client.integrations.export(integration_id, export_file)
                    
                    # Update stats
                    backup_stats["integrations"]["successful"] += 1
                    
                    # Add to resources
                    result.add_resource("integration", integration_id, {
                        "name": integration_name,
                        "backup_file": export_file,
                        "backup_successful": True
                    })
                    
                    # Find dependencies if requested
                    if include_dependencies:
                        try:
                            # Get detailed integration to find dependencies
                            integration_detail = self.client.integrations.get(integration_id)
                            
                            # Look for connection references
                            if "references" in integration_detail:
                                for ref in integration_detail["references"]:
                                    if isinstance(ref, dict):
                                        ref_type = ref.get("type")
                                        ref_id = ref.get("id")
                                        
                                        if ref_type == "CONNECTION" and ref_id:
                                            dependencies["connections"].add(ref_id)
                                        elif ref_type == "LOOKUP" and ref_id:
                                            dependencies["lookups"].add(ref_id)
                            
                            # Look for connection references in other sections
                            for section in ["triggers", "invokes"]:
                                if section in integration_detail:
                                    for item in integration_detail[section]:
                                        if isinstance(item, dict) and "connectionId" in item:
                                            conn_id = item["connectionId"]
                                            if conn_id:
                                                dependencies["connections"].add(conn_id)
                                                
                        except OICError as e:
                            self.logger.warning(f"Failed to get dependencies for integration {integration_name}: {str(e)}")
                            # Continue even if we can't get dependencies
                    
                except OICError as e:
                    self.logger.error(f"Failed to export integration {integration_name}: {str(e)}")
                    backup_stats["integrations"]["failed"] += 1
                    
                    # Add to resources
                    result.add_resource("integration", integration_id, {
                        "name": integration_name,
                        "backup_successful": False,
                        "error": str(e)
                    })
                    
                    # Stop if continue_on_error is False
                    if not continue_on_error:
                        result.success = False
                        result.message = f"Backup failed when exporting integration {integration_name}"
                        result.add_error(f"Failed to export integration", e, integration_id)
                        break
            
            # Back up dependencies if requested and any integrations were backed up successfully
            if include_dependencies and backup_stats["integrations"]["successful"] > 0:
                # Back up connections
                if dependencies["connections"]:
                    backup_stats["connections"]["total"] = len(dependencies["connections"])
                    
                    for connection_id in dependencies["connections"]:
                        try:
                            # Get connection details
                            connection = self.client.connections.get(connection_id)
                            connection_name = connection.get("name", "Unknown")
                            
                            # Create connection export file path
                            export_file = os.path.join(
                                backup_path, 
                                "connections", 
                                f"{connection_id}_{self._sanitize_filename(connection_name)}.json"
                            )
                            
                            # Save to file
                            with open(export_file, 'w') as f:
                                json.dump(connection, f, indent=2)
                            
                            # Update stats
                            backup_stats["connections"]["successful"] += 1
                            
                            # Add to resources
                            result.add_resource("connection", connection_id, {
                                "name": connection_name,
                                "backup_file": export_file,
                                "backup_successful": True
                            })
                            
                        except OICError as e:
                            self.logger.error(f"Failed to export connection {connection_id}: {str(e)}")
                            backup_stats["connections"]["failed"] += 1
                            
                            # Add to resources
                            result.add_resource("connection", connection_id, {
                                "backup_successful": False,
                                "error": str(e)
                            })
                            
                            # Continue even if one dependency fails
                
                # Back up lookups
                if dependencies["lookups"]:
                    backup_stats["lookups"]["total"] = len(dependencies["lookups"])
                    
                    for lookup_id in dependencies["lookups"]:
                        try:
                            # Get lookup details
                            lookup = self.client.lookups.get(lookup_id)
                            lookup_name = lookup.get("name", "Unknown")
                            
                            # Create lookup export file path
                            export_file = os.path.join(
                                backup_path, 
                                "lookups", 
                                f"{lookup_id}_{self._sanitize_filename(lookup_name)}.csv"
                            )
                            
                            # Export lookup
                            self.logger.info(f"Exporting lookup {lookup_name}")
                            self.client.lookups.export(lookup_id, export_file)
                            
                            # Update stats
                            backup_stats["lookups"]["successful"] += 1
                            
                            # Add to resources
                            result.add_resource("lookup", lookup_id, {
                                "name": lookup_name,
                                "backup_file": export_file,
                                "backup_successful": True
                            })
                            
                        except OICError as e:
                            self.logger.error(f"Failed to export lookup {lookup_id}: {str(e)}")
                            backup_stats["lookups"]["failed"] += 1
                            
                            # Add to resources
                            result.add_resource("lookup", lookup_id, {
                                "backup_successful": False,
                                "error": str(e)
                            })
                            
                            # Continue even if one dependency fails
            
        except OICError as e:
            self.logger.error(f"Failed to get integrations: {str(e)}")
            result.add_error("Failed to get integrations", e)
            result.success = False
            result.message = "Backup failed when retrieving integrations"
            return result
        
        # Create metadata file
        try:
            self.logger.info("Creating backup metadata")
            
            # Create metadata
            metadata = {
                "backup_timestamp": backup_timestamp,
                "backup_stats": backup_stats,
                "filter_query": filter_query,
                "include_dependencies": include_dependencies
            }
            
            # Save metadata
            metadata_file = os.path.join(backup_path, "backup_metadata.json")
            with open(metadata_file, 'w') as f:
                json.dump(metadata, f, indent=2)
            
            self.logger.info(f"Created backup metadata at {metadata_file}")
            
        except Exception as e:
            self.logger.error(f"Failed to create backup metadata: {str(e)}")
            # Continue with backup even if metadata creation fails
        
        # Compress backup if requested
        if compress:
            try:
                self.logger.info("Compressing backup")
                
                # Create archive name
                archive_path = f"{backup_path}.zip"
                
                # Create archive
                shutil.make_archive(backup_path, 'zip', backup_path)
                
                # Remove original directory if archive was created successfully
                if os.path.exists(archive_path):
                    shutil.rmtree(backup_path)
                    
                self.logger.info(f"Compressed backup to {archive_path}")
                
                # Update backup path to archive
                backup_path = archive_path
                
            except Exception as e:
                self.logger.error(f"Failed to compress backup: {str(e)}")
                # Continue even if compression fails
        
        # Calculate total backup statistics
        total_resources = sum(backup_stats[resource_type]["total"] for resource_type in backup_stats if resource_type != "timestamp")
        successful_resources = sum(backup_stats[resource_type]["successful"] for resource_type in backup_stats if resource_type != "timestamp")
        failed_resources = sum(backup_stats[resource_type]["failed"] for resource_type in backup_stats if resource_type != "timestamp")
        
        # Update result details
        result.details["backup_stats"] = backup_stats
        result.details["backup_path"] = backup_path
        result.details["total_resources"] = total_resources
        result.details["successful_resources"] = successful_resources
        result.details["failed_resources"] = failed_resources
        
        # Update result success and message
        if failed_resources > 0:
            result.success = False
            result.message = f"Integration backup completed with {failed_resources} of {total_resources} resources failed"
        else:
            result.message = f"Successfully backed up {backup_stats['integrations']['successful']} integrations"
            
            if include_dependencies:
                result.message += f" and {backup_stats['connections']['successful'] + backup_stats['lookups']['successful']} dependencies"
                
            result.message += f" to {backup_path}"
            
        return result
    
    def backup_lookups(
        self,
        backup_dir: str,
        filter_query: Optional[str] = None,
        include_data: bool = True,
        compress: bool = True,
        continue_on_error: bool = True
    ) -> WorkflowResult:
        """
        Back up lookups with optional filtering.
        
        This workflow:
        1. Gets lookups based on filter criteria
        2. Backs up the lookups and optionally their data
        
        Args:
            backup_dir: Base directory for the backup.
            filter_query: Optional query to filter lookups.
            include_data: Whether to include lookup data.
            compress: Whether to compress the backup into a single archive.
            continue_on_error: Whether to continue if some backups fail.
            
        Returns:
            WorkflowResult: The workflow execution result.
        """
        result = WorkflowResult()
        
        # Create timestamp for backup
        backup_timestamp = datetime.datetime.now().strftime("%Y%m%d_%H%M%S")
        backup_path = os.path.join(backup_dir, f"oic_lookups_backup_{backup_timestamp}")
        
        # Create backup directories
        try:
            os.makedirs(backup_path, exist_ok=True)
            os.makedirs(os.path.join(backup_path, "lookups"), exist_ok=True)
            
            if include_data:
                os.makedirs(os.path.join(backup_path, "lookup_data"), exist_ok=True)
                
            self.logger.info(f"Created backup directory structure at {backup_path}")
            
        except Exception as e:
            result.success = False
            result.message = f"Failed to create backup directories: {str(e)}"
            result.add_error("Failed to create backup directories", e)
            return result
        
        # Initialize backup stats
        backup_stats = {
            "timestamp": backup_timestamp,
            "lookups": {"total": 0, "successful": 0, "failed": 0},
            "lookup_data": {"total": 0, "successful": 0, "failed": 0}
        }
        
        # Get lookups based on filter
        try:
            params = {}
            if filter_query:
                params["q"] = filter_query
                
            lookups = self.client.lookups.list(params=params)
            backup_stats["lookups"]["total"] = len(lookups)
            
            if not lookups:
                result.message = "No lookups found matching the filter criteria"
                return result
                
            # Back up each lookup
            for lookup in lookups:
                lookup_id = lookup.get("id")
                lookup_name = lookup.get("name", "Unknown")
                
                if not lookup_id:
                    continue
                
                # Create lookup export file path
                export_file = os.path.join(
                    backup_path, 
                    "lookups", 
                    f"{lookup_id}_{self._sanitize_filename(lookup_name)}.csv"
                )
                
                try:
                    # Export lookup
                    self.logger.info(f"Exporting lookup {lookup_name}")
                    self.client.lookups.export(lookup_id, export_file)
                    
                    # Update stats
                    backup_stats["lookups"]["successful"] += 1
                    
                    # Add to resources
                    result.add_resource("lookup", lookup_id, {
                        "name": lookup_name,
                        "backup_file": export_file,
                        "backup_successful": True
                    })
                    
                    # Backup lookup data if requested
                    if include_data:
                        try:
                            # Get lookup data
                            lookup_data = self.client.lookups.get_data(lookup_id)
                            
                            # Create data export file
                            data_file = os.path.join(
                                backup_path, 
                                "lookup_data", 
                                f"{lookup_id}_{self._sanitize_filename(lookup_name)}_data.json"
                            )
                            
                            # Save data to file
                            with open(data_file, 'w') as f:
                                json.dump(lookup_data, f, indent=2)
                                
                            # Update stats
                            backup_stats["lookup_data"]["successful"] += 1
                            backup_stats["lookup_data"]["total"] += 1
                            
                        except OICError as e:
                            self.logger.warning(f"Failed to get data for lookup {lookup_name}: {str(e)}")
                            backup_stats["lookup_data"]["failed"] += 1
                            backup_stats["lookup_data"]["total"] += 1
                            
                            # Continue even if we can't get data for one lookup
                    
                except OICError as e:
                    self.logger.error(f"Failed to export lookup {lookup_name}: {str(e)}")
                    backup_stats["lookups"]["failed"] += 1
                    
                    # Add to resources
                    result.add_resource("lookup", lookup_id, {
                        "name": lookup_name,
                        "backup_successful": False,
                        "error": str(e)
                    })
                    
                    # Stop if continue_on_error is False
                    if not continue_on_error:
                        result.success = False
                        result.message = f"Backup failed when exporting lookup {lookup_name}"
                        result.add_error(f"Failed to export lookup", e, lookup_id)
                        break
            
        except OICError as e:
            self.logger.error(f"Failed to get lookups: {str(e)}")
            result.add_error("Failed to get lookups", e)
            result.success = False
            result.message = "Backup failed when retrieving lookups"
            return result
        
        # Create metadata file
        try:
            self.logger.info("Creating backup metadata")
            
            # Create metadata
            metadata = {
                "backup_timestamp": backup_timestamp,
                "backup_stats": backup_stats,
                "filter_query": filter_query,
                "include_data": include_data
            }
            
            # Save metadata
            metadata_file = os.path.join(backup_path, "backup_metadata.json")
            with open(metadata_file, 'w') as f:
                json.dump(metadata, f, indent=2)
            
            self.logger.info(f"Created backup metadata at {metadata_file}")
            
        except Exception as e:
            self.logger.error(f"Failed to create backup metadata: {str(e)}")
            # Continue with backup even if metadata creation fails
        
        # Compress backup if requested
        if compress:
            try:
                self.logger.info("Compressing backup")
                
                # Create archive name
                archive_path = f"{backup_path}.zip"
                
                # Create archive
                shutil.make_archive(backup_path, 'zip', backup_path)
                
                # Remove original directory if archive was created successfully
                if os.path.exists(archive_path):
                    shutil.rmtree(backup_path)
                    
                self.logger.info(f"Compressed backup to {archive_path}")
                
                # Update backup path to archive
                backup_path = archive_path
                
            except Exception as e:
                self.logger.error(f"Failed to compress backup: {str(e)}")
                # Continue even if compression fails
        
        # Calculate total backup statistics
        total_resources = backup_stats["lookups"]["total"] + (backup_stats["lookup_data"]["total"] if include_data else 0)
        successful_resources = backup_stats["lookups"]["successful"] + (backup_stats["lookup_data"]["successful"] if include_data else 0)
        failed_resources = backup_stats["lookups"]["failed"] + (backup_stats["lookup_data"]["failed"] if include_data else 0)
        
        # Update result details
        result.details["backup_stats"] = backup_stats
        result.details["backup_path"] = backup_path
        result.details["total_resources"] = total_resources
        result.details["successful_resources"] = successful_resources
        result.details["failed_resources"] = failed_resources
        
        # Update result success and message
        if failed_resources > 0:
            result.success = False
            result.message = f"Lookup backup completed with {failed_resources} of {total_resources} resources failed"
        else:
            result.message = f"Successfully backed up {backup_stats['lookups']['successful']} lookups"
            
            if include_data:
                result.message += f" with data"
                
            result.message += f" to {backup_path}"
            
        return result
    
    def backup_connections(
        self,
        backup_dir: str,
        filter_query: Optional[str] = None,
        include_credentials: bool = False,
        compress: bool = True,
        continue_on_error: bool = True
    ) -> WorkflowResult:
        """
        Back up connections with optional filtering.
        
        This workflow:
        1. Gets connections based on filter criteria
        2. Backs up the connections
        3. Optionally includes or redacts credentials
        
        Args:
            backup_dir: Base directory for the backup.
            filter_query: Optional query to filter connections.
            include_credentials: Whether to include sensitive credentials.
            compress: Whether to compress the backup into a single archive.
            continue_on_error: Whether to continue if some backups fail.
            
        Returns:
            WorkflowResult: The workflow execution result.
        """
        result = WorkflowResult()
        
        # Create timestamp for backup
        backup_timestamp = datetime.datetime.now().strftime("%Y%m%d_%H%M%S")
        backup_path = os.path.join(backup_dir, f"oic_connections_backup_{backup_timestamp}")
        
        # Create backup directories
        try:
            os.makedirs(backup_path, exist_ok=True)
            os.makedirs(os.path.join(backup_path, "connections"), exist_ok=True)
                
            self.logger.info(f"Created backup directory structure at {backup_path}")
            
        except Exception as e:
            result.success = False
            result.message = f"Failed to create backup directories: {str(e)}"
            result.add_error("Failed to create backup directories", e)
            return result
        
        # Initialize backup stats
        backup_stats = {
            "timestamp": backup_timestamp,
            "connections": {"total": 0, "successful": 0, "failed": 0}
        }
        
        # Get connections based on filter
        try:
            params = {}
            if filter_query:
                params["q"] = filter_query
                
            connections = self.client.connections.list(params=params)
            backup_stats["connections"]["total"] = len(connections)
            
            if not connections:
                result.message = "No connections found matching the filter criteria"
                return result
                
            # Back up each connection
            for connection in connections:
                connection_id = connection.get("id")
                connection_name = connection.get("name", "Unknown")
                connection_type = connection.get("connectionType", "Unknown")
                
                if not connection_id:
                    continue
                
                try:
                    # Get connection details
                    connection_details = self.client.connections.get(connection_id)
                    
                    # Redact credentials if requested
                    if not include_credentials:
                        # Look for credential fields in different properties sections
                        for section in ["securityProperties", "connectionProperties", "properties"]:
                            if section in connection_details:
                                props = connection_details[section]
                                
                                # Redact common credential fields
                                for field in ["password", "apiKey", "secretKey", "secret", "token", "accessToken", "refreshToken"]:
                                    if field in props:
                                        props[field] = "**REDACTED**"
                    
                    # Create connection export file path
                    export_file = os.path.join(
                        backup_path, 
                        "connections", 
                        f"{connection_id}_{self._sanitize_filename(connection_name)}.json"
                    )
                    
                    # Save to file
                    with open(export_file, 'w') as f:
                        json.dump(connection_details, f, indent=2)
                    
                    # Update stats
                    backup_stats["connections"]["successful"] += 1
                    
                    # Add to resources
                    result.add_resource("connection", connection_id, {
                        "name": connection_name,
                        "type": connection_type,
                        "backup_file": export_file,
                        "backup_successful": True,
                        "credentials_included": include_credentials
                    })
                    
                except OICError as e:
                    self.logger.error(f"Failed to export connection {connection_name}: {str(e)}")
                    backup_stats["connections"]["failed"] += 1
                    
                    # Add to resources
                    result.add_resource("connection", connection_id, {
                        "name": connection_name,
                        "type": connection_type,
                        "backup_successful": False,
                        "error": str(e)
                    })
                    
                    # Stop if continue_on_error is False
                    if not continue_on_error:
                        result.success = False
                        result.message = f"Backup failed when exporting connection {connection_name}"
                        result.add_error(f"Failed to export connection", e, connection_id)
                        break
            
        except OICError as e:
            self.logger.error(f"Failed to get connections: {str(e)}")
            result.add_error("Failed to get connections", e)
            result.success = False
            result.message = "Backup failed when retrieving connections"
            return result
        
        # Create metadata file
        try:
            self.logger.info("Creating backup metadata")
            
            # Create metadata
            metadata = {
                "backup_timestamp": backup_timestamp,
                "backup_stats": backup_stats,
                "filter_query": filter_query,
                "include_credentials": include_credentials
            }
            
            # Save metadata
            metadata_file = os.path.join(backup_path, "backup_metadata.json")
            with open(metadata_file, 'w') as f:
                json.dump(metadata, f, indent=2)
            
            self.logger.info(f"Created backup metadata at {metadata_file}")
            
        except Exception as e:
            self.logger.error(f"Failed to create backup metadata: {str(e)}")
            # Continue with backup even if metadata creation fails
        
        # Compress backup if requested
        if compress:
            try:
                self.logger.info("Compressing backup")
                
                # Create archive name
                archive_path = f"{backup_path}.zip"
                
                # Create archive
                shutil.make_archive(backup_path, 'zip', backup_path)
                
                # Remove original directory if archive was created successfully
                if os.path.exists(archive_path):
                    shutil.rmtree(backup_path)
                    
                self.logger.info(f"Compressed backup to {archive_path}")
                
                # Update backup path to archive
                backup_path = archive_path
                
            except Exception as e:
                self.logger.error(f"Failed to compress backup: {str(e)}")
                # Continue even if compression fails
        
        # Update result details
        result.details["backup_stats"] = backup_stats
        result.details["backup_path"] = backup_path
        result.details["total_resources"] = backup_stats["connections"]["total"]
        result.details["successful_resources"] = backup_stats["connections"]["successful"]
        result.details["failed_resources"] = backup_stats["connections"]["failed"]
        
        # Update result success and message
        if backup_stats["connections"]["failed"] > 0:
            result.success = False
            result.message = f"Connection backup completed with {backup_stats['connections']['failed']} of {backup_stats['connections']['total']} connections failed"
        else:
            credentials_str = " with credentials" if include_credentials else " with redacted credentials"
            result.message = f"Successfully backed up {backup_stats['connections']['successful']} connections{credentials_str} to {backup_path}"
            
        return result
    
    def restore_from_backup(
        self,
        backup_path: str,
        target_client: Optional[OICClient] = None,
        resource_types: List[str] = ["integrations", "connections", "lookups", "libraries", "packages"],
        filter_pattern: Optional[str] = None,
        overwrite_existing: bool = True,
        continue_on_error: bool = True
    ) -> WorkflowResult:
        """
        Restore resources from a backup.
        
        This workflow:
        1. Extracts the backup if compressed
        2. Reads the backup metadata
        3. Restores specified resource types
        
        Args:
            backup_path: Path to the backup file or directory.
            target_client: Optional target client for cross-instance restore.
            resource_types: Types of resources to restore.
            filter_pattern: Optional regex pattern to filter resources to restore.
            overwrite_existing: Whether to overwrite existing resources.
            continue_on_error: Whether to continue if some restores fail.
            
        Returns:
            WorkflowResult: The workflow execution result.
        """
        result = WorkflowResult()
        
        # Check if target client is provided, otherwise use the current client
        if target_client is None:
            target_client = self.client
        
        # Handle compressed backup
        is_compressed = backup_path.endswith(".zip")
        backup_dir = backup_path
        temp_dir = None
        
        if is_compressed:
            try:
                self.logger.info(f"Extracting backup {backup_path}")
                
                # Create temporary directory
                import tempfile
                temp_dir = tempfile.mkdtemp(prefix="oic_restore_")
                
                # Extract backup
                shutil.unpack_archive(backup_path, temp_dir, format="zip")
                
                # Update backup directory
                backup_dir = temp_dir
                self.logger.info(f"Extracted backup to {backup_dir}")
                
            except Exception as e:
                result.success = False
                result.message = f"Failed to extract backup: {str(e)}"
                result.add_error("Failed to extract backup", e)
                return result
        
        # Initialize restore stats
        restore_stats = {
            "integrations": {"total": 0, "successful": 0, "failed": 0},
            "connections": {"total": 0, "successful": 0, "failed": 0},
            "lookups": {"total": 0, "successful": 0, "failed": 0},
            "libraries": {"total": 0, "successful": 0, "failed": 0},
            "packages": {"total": 0, "successful": 0, "failed": 0}
        }
        
        # Read backup metadata if available
        backup_metadata = None
        metadata_file = os.path.join(backup_dir, "backup_metadata.json")
        
        if os.path.exists(metadata_file):
            try:
                with open(metadata_file, 'r') as f:
                    backup_metadata = json.load(f)
                
                self.logger.info(f"Read backup metadata from {metadata_file}")
                
            except Exception as e:
                self.logger.warning(f"Failed to read backup metadata: {str(e)}")
                # Continue even if we can't read metadata
        
        # Restore each resource type
        for resource_type in resource_types:
            # Check if resource directory exists
            resource_dir = os.path.join(backup_dir, resource_type)
            if not os.path.exists(resource_dir) or not os.path.isdir(resource_dir):
                self.logger.warning(f"Backup does not contain {resource_type} directory")
                continue
                
            self.logger.info(f"Restoring {resource_type}")
            
            # Get list of resource files
            resource_files = glob.glob(os.path.join(resource_dir, "*.*"))
            
            # Filter resources if pattern provided
            if filter_pattern:
                pattern = re.compile(filter_pattern)
                resource_files = [f for f in resource_files if pattern.search(os.path.basename(f))]
            
            restore_stats[resource_type]["total"] = len(resource_files)
            
            # Import each resource
            for resource_file in resource_files:
                file_name = os.path.basename(resource_file)
                
                try:
                    # Extract resource ID and name from filename
                    # Format: id_name.ext
                    match = re.match(r"^([^_]+)_(.+)\.(.+)$", file_name)
                    if match:
                        resource_id = match.group(1)
                        resource_name = match.group(2)
                        file_ext = match.group(3)
                    else:
                        # If filename doesn't match pattern, use the whole filename
                        resource_id = "unknown"
                        resource_name = file_name
                        file_ext = os.path.splitext(file_name)[1][1:]
                    
                    self.logger.info(f"Restoring {resource_type} from {file_name}")
                    
                    # Perform import based on resource type
                    if resource_type == "integrations":
                        # Import integration
                        import_result = target_client.integrations.import_integration(
                            resource_file,
                            {"overwrite": overwrite_existing}
                        )
                        
                        # Extract imported resource details
                        imported_id = import_result.get("id")
                        imported_name = import_result.get("name", "Unknown")
                        
                        # Update stats
                        restore_stats[resource_type]["successful"] += 1
                        
                        # Add to resources
                        result.add_resource("integration", imported_id, {
                            "name": imported_name,
                            "source_file": resource_file,
                            "restore_successful": True
                        })
                        
                    elif resource_type == "connections":
                        # Import connection from JSON
                        with open(resource_file, 'r') as f:
                            connection_data = json.load(f)
                        
                        # Check if connection exists
                        try:
                            # Try to find existing connection by identifier
                            identifier = connection_data.get("identifier")
                            existing = None
                            
                            if identifier:
                                params = {"q": f"identifier:{identifier}"}
                                existing_connections = target_client.connections.list(params=params)
                                
                                if existing_connections:
                                    existing = existing_connections[0]
                                    existing_id = existing["id"]
                                    
                                    if overwrite_existing:
                                        # Update existing connection
                                        import_result = target_client.connections.update(existing_id, connection_data)
                                    else:
                                        # Skip without error
                                        self.logger.info(f"Skipping existing connection: {existing.get('name', 'Unknown')}")
                                        import_result = existing
                                else:
                                    # Create new connection
                                    import_result = target_client.connections.create(connection_data)
                            else:
                                # Create new connection
                                import_result = target_client.connections.create(connection_data)
                            
                            # Extract imported resource details
                            imported_id = import_result.get("id")
                            imported_name = import_result.get("name", "Unknown")
                            
                            # Update stats
                            restore_stats[resource_type]["successful"] += 1
                            
                            # Add to resources
                            result.add_resource("connection", imported_id, {
                                "name": imported_name,
                                "source_file": resource_file,
                                "restore_successful": True
                            })
                            
                        except OICError as e:
                            self.logger.error(f"Failed to import connection {resource_name}: {str(e)}")
                            restore_stats[resource_type]["failed"] += 1
                            
                            # Add to resources
                            result.add_resource("connection", resource_id, {
                                "name": resource_name,
                                "source_file": resource_file,
                                "restore_successful": False,
                                "error": str(e)
                            })
                            
                            # Stop if continue_on_error is False
                            if not continue_on_error:
                                result.success = False
                                result.message = f"Restore failed when importing connection {resource_name}"
                                result.add_error(f"Failed to import connection", e, resource_id)
                                break
                        
                    elif resource_type == "lookups":
                        # Import lookup
                        import_result = target_client.lookups.import_lookup(
                            resource_file,
                            {"overwrite": overwrite_existing}
                        )
                        
                        # Extract imported resource details
                        imported_id = import_result.get("id")
                        imported_name = import_result.get("name", "Unknown")
                        
                        # Update stats
                        restore_stats[resource_type]["successful"] += 1
                        
                        # Add to resources
                        result.add_resource("lookup", imported_id, {
                            "name": imported_name,
                            "source_file": resource_file,
                            "restore_successful": True
                        })
                        
                    elif resource_type == "libraries":
                        # Import library
                        import_result = target_client.libraries.import_library(
                            resource_file,
                            {"overwrite": overwrite_existing}
                        )
                        
                        # Extract imported resource details
                        imported_id = import_result.get("id")
                        imported_name = import_result.get("name", "Unknown")
                        
                        # Update stats
                        restore_stats[resource_type]["successful"] += 1
                        
                        # Add to resources
                        result.add_resource("library", imported_id, {
                            "name": imported_name,
                            "source_file": resource_file,
                            "restore_successful": True
                        })
                        
                    elif resource_type == "packages":
                        # Import package
                        import_result = target_client.packages.import_package(
                            resource_file,
                            {"overwrite": overwrite_existing}
                        )
                        
                        # Extract imported resource details
                        imported_id = import_result.get("id")
                        imported_name = import_result.get("name", "Unknown")
                        
                        # Update stats
                        restore_stats[resource_type]["successful"] += 1
                        
                        # Add to resources
                        result.add_resource("package", imported_id, {
                            "name": imported_name,
                            "source_file": resource_file,
                            "restore_successful": True
                        })
                    
                except OICError as e:
                    self.logger.error(f"Failed to import {resource_type} {resource_name}: {str(e)}")
                    restore_stats[resource_type]["failed"] += 1
                    
                    # Add to resources
                    result.add_resource(resource_type[:-1], resource_id, {
                        "name": resource_name,
                        "source_file": resource_file,
                        "restore_successful": False,
                        "error": str(e)
                    })
                    
                    # Stop if continue_on_error is False
                    if not continue_on_error:
                        result.success = False
                        result.message = f"Restore failed when importing {resource_type} {resource_name}"
                        result.add_error(f"Failed to import {resource_type}", e, resource_id)
                        break
        
        # Clean up temporary directory if used
        if temp_dir:
            try:
                shutil.rmtree(temp_dir)
                self.logger.info(f"Cleaned up temporary directory {temp_dir}")
            except Exception as e:
                self.logger.warning(f"Failed to clean up temporary directory: {str(e)}")
        
        # Calculate total restore statistics
        total_resources = sum(restore_stats[resource_type]["total"] for resource_type in restore_stats)
        successful_resources = sum(restore_stats[resource_type]["successful"] for resource_type in restore_stats)
        failed_resources = sum(restore_stats[resource_type]["failed"] for resource_type in restore_stats)
        
        # Update result details
        result.details["restore_stats"] = restore_stats
        result.details["backup_path"] = backup_path
        result.details["backup_metadata"] = backup_metadata
        result.details["total_resources"] = total_resources
        result.details["successful_resources"] = successful_resources
        result.details["failed_resources"] = failed_resources
        
        # Update result success and message
        if failed_resources > 0:
            result.success = False
            result.message = f"Restore completed with {failed_resources} of {total_resources} resources failed"
        else:
            result.message = f"Successfully restored all {total_resources} resources from {backup_path}"
            
        return result
    
    def prune_old_backups(
        self,
        backup_dir: str,
        retention_days: int = 30,
        retention_count: int = 10,
        dry_run: bool = True
    ) -> WorkflowResult:
        """
        Prune old backups based on retention policy.
        
        This workflow:
        1. Finds all backups in the backup directory
        2. Prunes backups based on age and count retention policies
        
        Args:
            backup_dir: Directory containing backups.
            retention_days: How many days to keep backups.
            retention_count: Minimum number of backups to keep regardless of age.
            dry_run: Whether to perform a dry run (don't actually delete).
            
        Returns:
            WorkflowResult: The workflow execution result.
        """
        result = WorkflowResult()
        
        dry_run_str = " (DRY RUN)" if dry_run else ""
        result.message = f"Pruning old backups{dry_run_str}"
        
        # Check if backup directory exists
        if not os.path.exists(backup_dir) or not os.path.isdir(backup_dir):
            result.success = False
            result.message = f"Backup directory {backup_dir} does not exist"
            result.add_error("Backup directory does not exist")
            return result
        
        # Find all backup files and directories
        backup_files = []
        
        # Look for zip files
        zip_files = glob.glob(os.path.join(backup_dir, "oic_*_backup_*.zip"))
        backup_files.extend(zip_files)
        
        # Look for backup directories
        backup_dirs = [
            d for d in glob.glob(os.path.join(backup_dir, "oic_*_backup_*"))
            if os.path.isdir(d)
        ]
        backup_files.extend(backup_dirs)
        
        if not backup_files:
            result.message = f"No backups found in {backup_dir}"
            return result
            
        self.logger.info(f"Found {len(backup_files)} backups in {backup_dir}")
        
        # Parse backup information
        backups_info = []
        
        for backup_path in backup_files:
            try:
                # Extract timestamp from filename
                filename = os.path.basename(backup_path)
                timestamp_match = re.search(r"_(\d{8}_\d{6})", filename)
                
                if timestamp_match:
                    timestamp_str = timestamp_match.group(1)
                    timestamp = datetime.datetime.strptime(timestamp_str, "%Y%m%d_%H%M%S")
                else:
                    # If can't extract from filename, use file modification time
                    file_mtime = os.path.getmtime(backup_path)
                    timestamp = datetime.datetime.fromtimestamp(file_mtime)
                
                # Get file size
                if os.path.isdir(backup_path):
                    # Calculate directory size
                    total_size = 0
                    for dirpath, dirnames, filenames in os.walk(backup_path):
                        for f in filenames:
                            fp = os.path.join(dirpath, f)
                            total_size += os.path.getsize(fp)
                else:
                    total_size = os.path.getsize(backup_path)
                
                # Add to backups info
                backups_info.append({
                    "path": backup_path,
                    "timestamp": timestamp,
                    "size": total_size,
                    "is_dir": os.path.isdir(backup_path)
                })
                
            except Exception as e:
                self.logger.warning(f"Failed to parse backup info for {backup_path}: {str(e)}")
                # Skip this backup
        
        # Sort backups by timestamp, newest first
        backups_info.sort(key=lambda x: x["timestamp"], reverse=True)
        
        # Determine which backups to keep and which to delete
        backups_to_keep = []
        backups_to_delete = []
        
        # Keep at least retention_count backups
        if len(backups_info) <= retention_count:
            backups_to_keep = backups_info
        else:
            # Keep the newest retention_count backups
            backups_to_keep = backups_info[:retention_count]
            
            # Check age for the rest
            cutoff_date = datetime.datetime.now() - datetime.timedelta(days=retention_days)
            
            for backup in backups_info[retention_count:]:
                if backup["timestamp"] >= cutoff_date:
                    backups_to_keep.append(backup)
                else:
                    backups_to_delete.append(backup)
        
        # Delete backups if not a dry run
        deleted_backups = []
        
        if not dry_run:
            for backup in backups_to_delete:
                try:
                    backup_path = backup["path"]
                    self.logger.info(f"Deleting backup: {backup_path}")
                    
                    if os.path.isdir(backup_path):
                        shutil.rmtree(backup_path)
                    else:
                        os.remove(backup_path)
                        
                    deleted_backups.append(backup)
                    
                except Exception as e:
                    self.logger.error(f"Failed to delete backup {backup_path}: {str(e)}")
                    result.add_error(f"Failed to delete backup", e)
        else:
            # In dry run, just log
            for backup in backups_to_delete:
                self.logger.info(f"Would delete backup: {backup['path']} (DRY RUN)")
            
            deleted_backups = backups_to_delete
        
        # Calculate sizes
        keep_size = sum(b["size"] for b in backups_to_keep)
        delete_size = sum(b["size"] for b in backups_to_delete)
        
        # Update result details
        result.details["retention_days"] = retention_days
        result.details["retention_count"] = retention_count
        result.details["total_backups"] = len(backups_info)
        result.details["backups_to_keep"] = len(backups_to_keep)
        result.details["backups_to_delete"] = len(backups_to_delete)
        result.details["keep_size_bytes"] = keep_size
        result.details["delete_size_bytes"] = delete_size
        result.details["keep_size_mb"] = round(keep_size / (1024 * 1024), 2)
        result.details["delete_size_mb"] = round(delete_size / (1024 * 1024), 2)
        result.details["dry_run"] = dry_run
        
        # Format sizes for message
        keep_size_str = f"{result.details['keep_size_mb']} MB"
        delete_size_str = f"{result.details['delete_size_mb']} MB"
        
        # Update result message
        if dry_run:
            result.message = f"Dry run: Would keep {len(backups_to_keep)} backups ({keep_size_str}) and delete {len(backups_to_delete)} old backups ({delete_size_str})"
        else:
            result.message = f"Kept {len(backups_to_keep)} backups ({keep_size_str}) and deleted {len(deleted_backups)} old backups ({delete_size_str})"
            
        return result
    
    def _sanitize_filename(self, name: str) -> str:
        """
        Sanitize a name for use in a filename.
        
        Args:
            name: The name to sanitize.
            
        Returns:
            str: The sanitized name.
        """
        # Replace invalid characters with underscores
        sanitized = re.sub(r'[\\/*?:"<>|]', "_", name)
        
        # Truncate if too long
        if len(sanitized) > 50:
            sanitized = sanitized[:47] + "..."
            
        return sanitized


def export_active_integrations_all() -> pd.DataFrame:
    # Initialize client
    client = OICClient(profile="prod")

    # Fetch integrations
    df = client.integrations.df()

    # Set export folder with current date
    extract_to_folder = os.path.join(os.getcwd(), f'exports-{datetime.now().strftime("%m%d%Y")}')
    os.makedirs(extract_to_folder, exist_ok=True)

    report = []
    parsed_integration_ids = []

    for key, item in df.iterrows():
        # Define paths
        integration_id = item['id'].replace('|', '-')
        if integration_id in parsed_integration_ids:
            continue
        parsed_integration_ids.append(integration_id)

        # zipfile_path = os.path.join(extract_to_folder, f"{integration_id}.zip")
        folder_path_integration_id = os.path.join(extract_to_folder, integration_id)
        code_folder = os.path.join(extract_to_folder, "code")

        try:
            if item['status'] == "ACTIVATED":

                # Export integration
                # print(f"Exporting {item['id']} to {zipfile_path}")
                zipfile_exported = client.integrations.export(item['id'], folder_path_integration_id)
                print(f"Exported {key}: {item['name']} ({item['id']})")
                report.append({
                    "status": "Exported",
                    "integration": f"{item['name']} ({item['id']})",
                    "integration_status": item['status']
                })

            else:
                report.append({
                    "status": "Skipped",
                    "integration": f"{item['name']} ({item['id']})",
                    "integration_status": item['status']
                })

        except Exception as e:
            print(f"Error processing {item['id']}: {e}")
            report.append({
                "status": "Error",
                "integration": f"{item['name']} ({item['id']})",
                "integration_status": item['status'],
                "error": e
            })
            break

    print("++++++++++++++++++++++++++++++++++++++ ============================== +++++++++++++++++++++++++")
    return pd.DataFrame(report)
=======
	"""
	Workflow operations for backing up OIC resources.

	This class provides higher-level operations for backing up OIC resources,
	including full instance backups, resource-specific backups, and restoration.
	"""

	def execute(self, *args, **kwargs) -> WorkflowResult:
		"""
		Execute the specified backup workflow.

		This is a dispatcher method that calls the appropriate workflow
		based on the operation argument.

		Args:
		    operation: The workflow operation to execute.
		    **kwargs: Additional arguments specific to the workflow.

		Returns:
		    WorkflowResult: The workflow execution result.

		"""
		operation = kwargs.pop('operation', None)

		if operation == 'full_backup':
			return self.backup_all_resources(**kwargs)
		if operation == 'selective_backup':
			return self.backup_selected_resources(**kwargs)
		if operation == 'backup_integrations':
			return self.backup_integrations(**kwargs)
		if operation == 'backup_lookups':
			return self.backup_lookups(**kwargs)
		if operation == 'backup_connections':
			return self.backup_connections(**kwargs)
		if operation == 'restore_backup':
			return self.restore_from_backup(**kwargs)
		if operation == 'prune_backups':
			return self.prune_old_backups(**kwargs)
		result = WorkflowResult(
			success=False, message=f'Unknown backup workflow operation: {operation}'
		)
		result.add_error(f'Unknown operation: {operation}')
		return result

	def backup_all_resources(
		self,
		backup_dir: str,
		include_packages: bool = True,
		include_metadata: bool = True,
		compress: bool = True,
		continue_on_error: bool = True,
	) -> WorkflowResult:
		"""
		Perform a full backup of all OIC resources.

		This workflow:
		1. Creates a backup directory structure
		2. Backs up all resource types
		3. Optionally compresses the backup

		Args:
		    backup_dir: Base directory for the backup.
		    include_packages: Whether to also back up packages.
		    include_metadata: Whether to include metadata about the backup.
		    compress: Whether to compress the backup into a single archive.
		    continue_on_error: Whether to continue if some backups fail.

		Returns:
		    WorkflowResult: The workflow execution result.

		"""
		result = WorkflowResult()

		# Create timestamp for backup
		backup_timestamp = datetime.datetime.now().strftime('%Y%m%d_%H%M%S')
		backup_path = os.path.join(backup_dir, f'oic_backup_{backup_timestamp}')

		# Create backup directories
		try:
			os.makedirs(backup_path, exist_ok=True)
			os.makedirs(os.path.join(backup_path, 'integrations'), exist_ok=True)
			os.makedirs(os.path.join(backup_path, 'connections'), exist_ok=True)
			os.makedirs(os.path.join(backup_path, 'lookups'), exist_ok=True)
			os.makedirs(os.path.join(backup_path, 'libraries'), exist_ok=True)

			if include_packages:
				os.makedirs(os.path.join(backup_path, 'packages'), exist_ok=True)

			self.logger.info(f'Created backup directory structure at {backup_path}')

		except Exception as e:
			result.success = False
			result.message = f'Failed to create backup directories: {e!s}'
			result.add_error('Failed to create backup directories', e)
			return result

		# Initialize backup stats
		backup_stats = {
			'timestamp': backup_timestamp,
			'integrations': {'total': 0, 'successful': 0, 'failed': 0},
			'connections': {'total': 0, 'successful': 0, 'failed': 0},
			'lookups': {'total': 0, 'successful': 0, 'failed': 0},
			'libraries': {'total': 0, 'successful': 0, 'failed': 0},
			'packages': {'total': 0, 'successful': 0, 'failed': 0},
		}

		# Back up integrations
		try:
			self.logger.info('Backing up integrations')

			# Get all integrations
			integrations = self.client.integrations.list()
			backup_stats['integrations']['total'] = len(integrations)

			for integration in integrations:
				integration_id = integration.get('id')
				integration_name = integration.get('name', 'Unknown')

				if not integration_id:
					continue

				# Create integration export file path
				export_file = os.path.join(
					backup_path,
					'integrations',
					f'{integration_id}_{self._sanitize_filename(integration_name)}.iar',
				)

				try:
					# Export integration
					self.logger.info(f'Exporting integration {integration_name}')
					self.client.integrations.export(integration_id, export_file)

					# Update stats
					backup_stats['integrations']['successful'] += 1

					# Add to resources
					result.add_resource(
						'integration',
						integration_id,
						{
							'name': integration_name,
							'backup_file': export_file,
							'backup_successful': True,
						},
					)

				except OICError as e:
					self.logger.error(
						f'Failed to export integration {integration_name}: {e!s}'
					)
					backup_stats['integrations']['failed'] += 1

					# Add to resources
					result.add_resource(
						'integration',
						integration_id,
						{
							'name': integration_name,
							'backup_successful': False,
							'error': str(e),
						},
					)

					# Stop if continue_on_error is False
					if not continue_on_error:
						result.success = False
						result.message = f'Backup failed when exporting integration {integration_name}'
						result.add_error(
							'Failed to export integration', e, integration_id
						)
						break

		except OICError as e:
			self.logger.error(f'Failed to get integrations list: {e!s}')
			result.add_error('Failed to back up integrations', e)
			if not continue_on_error:
				result.success = False
				result.message = 'Backup failed when retrieving integrations'
				result.details['backup_stats'] = backup_stats
				result.details['backup_path'] = backup_path
				return result

		# Back up connections
		try:
			self.logger.info('Backing up connections')

			# Get all connections
			connections = self.client.connections.list()
			backup_stats['connections']['total'] = len(connections)

			for connection in connections:
				connection_id = connection.get('id')
				connection_name = connection.get('name', 'Unknown')

				if not connection_id:
					continue

				# Create connection export file path
				export_file = os.path.join(
					backup_path,
					'connections',
					f'{connection_id}_{self._sanitize_filename(connection_name)}.json',
				)

				try:
					# Get connection details for export
					connection_details = self.client.connections.get(connection_id)

					# Save to file
					with open(export_file, 'w') as f:
						json.dump(connection_details, f, indent=2)

					# Update stats
					backup_stats['connections']['successful'] += 1

					# Add to resources
					result.add_resource(
						'connection',
						connection_id,
						{
							'name': connection_name,
							'backup_file': export_file,
							'backup_successful': True,
						},
					)

				except OICError as e:
					self.logger.error(
						f'Failed to export connection {connection_name}: {e!s}'
					)
					backup_stats['connections']['failed'] += 1

					# Add to resources
					result.add_resource(
						'connection',
						connection_id,
						{
							'name': connection_name,
							'backup_successful': False,
							'error': str(e),
						},
					)

					# Stop if continue_on_error is False
					if not continue_on_error:
						result.success = False
						result.message = (
							f'Backup failed when exporting connection {connection_name}'
						)
						result.add_error(
							'Failed to export connection', e, connection_id
						)
						break

		except OICError as e:
			self.logger.error(f'Failed to get connections list: {e!s}')
			result.add_error('Failed to back up connections', e)
			if not continue_on_error:
				result.success = False
				result.message = 'Backup failed when retrieving connections'
				result.details['backup_stats'] = backup_stats
				result.details['backup_path'] = backup_path
				return result

		# Back up lookups
		try:
			self.logger.info('Backing up lookups')

			# Get all lookups
			lookups = self.client.lookups.list()
			backup_stats['lookups']['total'] = len(lookups)

			for lookup in lookups:
				lookup_id = lookup.get('id')
				lookup_name = lookup.get('name', 'Unknown')

				if not lookup_id:
					continue

				# Create lookup export file path
				export_file = os.path.join(
					backup_path,
					'lookups',
					f'{lookup_id}_{self._sanitize_filename(lookup_name)}.csv',
				)

				try:
					# Export lookup
					self.logger.info(f'Exporting lookup {lookup_name}')
					self.client.lookups.export(lookup_id, export_file)

					# Update stats
					backup_stats['lookups']['successful'] += 1

					# Add to resources
					result.add_resource(
						'lookup',
						lookup_id,
						{
							'name': lookup_name,
							'backup_file': export_file,
							'backup_successful': True,
						},
					)

				except OICError as e:
					self.logger.error(f'Failed to export lookup {lookup_name}: {e!s}')
					backup_stats['lookups']['failed'] += 1

					# Add to resources
					result.add_resource(
						'lookup',
						lookup_id,
						{
							'name': lookup_name,
							'backup_successful': False,
							'error': str(e),
						},
					)

					# Stop if continue_on_error is False
					if not continue_on_error:
						result.success = False
						result.message = (
							f'Backup failed when exporting lookup {lookup_name}'
						)
						result.add_error('Failed to export lookup', e, lookup_id)
						break

		except OICError as e:
			self.logger.error(f'Failed to get lookups list: {e!s}')
			result.add_error('Failed to back up lookups', e)
			if not continue_on_error:
				result.success = False
				result.message = 'Backup failed when retrieving lookups'
				result.details['backup_stats'] = backup_stats
				result.details['backup_path'] = backup_path
				return result

		# Back up libraries
		try:
			self.logger.info('Backing up libraries')

			# Get all libraries
			libraries = self.client.libraries.list()
			backup_stats['libraries']['total'] = len(libraries)

			for library in libraries:
				library_id = library.get('id')
				library_name = library.get('name', 'Unknown')

				if not library_id:
					continue

				# Create library export file path
				export_file = os.path.join(
					backup_path,
					'libraries',
					f'{library_id}_{self._sanitize_filename(library_name)}.jar',
				)

				try:
					# Export library
					self.logger.info(f'Exporting library {library_name}')
					self.client.libraries.export(library_id, export_file)

					# Update stats
					backup_stats['libraries']['successful'] += 1

					# Add to resources
					result.add_resource(
						'library',
						library_id,
						{
							'name': library_name,
							'backup_file': export_file,
							'backup_successful': True,
						},
					)

				except OICError as e:
					self.logger.error(f'Failed to export library {library_name}: {e!s}')
					backup_stats['libraries']['failed'] += 1

					# Add to resources
					result.add_resource(
						'library',
						library_id,
						{
							'name': library_name,
							'backup_successful': False,
							'error': str(e),
						},
					)

					# Stop if continue_on_error is False
					if not continue_on_error:
						result.success = False
						result.message = (
							f'Backup failed when exporting library {library_name}'
						)
						result.add_error('Failed to export library', e, library_id)
						break

		except OICError as e:
			self.logger.error(f'Failed to get libraries list: {e!s}')
			result.add_error('Failed to back up libraries', e)
			if not continue_on_error:
				result.success = False
				result.message = 'Backup failed when retrieving libraries'
				result.details['backup_stats'] = backup_stats
				result.details['backup_path'] = backup_path
				return result

		# Back up packages if requested
		if include_packages:
			try:
				self.logger.info('Backing up packages')

				# Get all packages
				packages = self.client.packages.list()
				backup_stats['packages']['total'] = len(packages)

				for package in packages:
					package_id = package.get('id')
					package_name = package.get('name', 'Unknown')

					if not package_id:
						continue

					# Create package export file path
					export_file = os.path.join(
						backup_path,
						'packages',
						f'{package_id}_{self._sanitize_filename(package_name)}.par',
					)

					try:
						# Export package
						self.logger.info(f'Exporting package {package_name}')
						self.client.packages.export(package_id, export_file)

						# Update stats
						backup_stats['packages']['successful'] += 1

						# Add to resources
						result.add_resource(
							'package',
							package_id,
							{
								'name': package_name,
								'backup_file': export_file,
								'backup_successful': True,
							},
						)

					except OICError as e:
						self.logger.error(
							f'Failed to export package {package_name}: {e!s}'
						)
						backup_stats['packages']['failed'] += 1

						# Add to resources
						result.add_resource(
							'package',
							package_id,
							{
								'name': package_name,
								'backup_successful': False,
								'error': str(e),
							},
						)

						# Stop if continue_on_error is False
						if not continue_on_error:
							result.success = False
							result.message = (
								f'Backup failed when exporting package {package_name}'
							)
							result.add_error('Failed to export package', e, package_id)
							break

			except OICError as e:
				self.logger.error(f'Failed to get packages list: {e!s}')
				result.add_error('Failed to back up packages', e)
				if not continue_on_error:
					result.success = False
					result.message = 'Backup failed when retrieving packages'
					result.details['backup_stats'] = backup_stats
					result.details['backup_path'] = backup_path
					return result

		# Create metadata file if requested
		if include_metadata:
			try:
				self.logger.info('Creating backup metadata')

				# Get instance info and other metadata
				instance_info = {}

				try:
					# Get instance stats
					instance_stats = self.client.monitoring.get_instance_stats()
					instance_info['stats'] = instance_stats
				except:
					# Continue even if we can't get instance stats
					pass

				# Create metadata
				metadata = {
					'backup_timestamp': backup_timestamp,
					'backup_stats': backup_stats,
					'instance_info': instance_info,
				}

				# Save metadata
				metadata_file = os.path.join(backup_path, 'backup_metadata.json')
				with open(metadata_file, 'w') as f:
					json.dump(metadata, f, indent=2)

				self.logger.info(f'Created backup metadata at {metadata_file}')

			except Exception as e:
				self.logger.error(f'Failed to create backup metadata: {e!s}')
				# Continue with backup even if metadata creation fails

		# Compress backup if requested
		if compress:
			try:
				self.logger.info('Compressing backup')

				# Create archive name
				archive_path = f'{backup_path}.zip'

				# Create archive
				shutil.make_archive(backup_path, 'zip', backup_path)

				# Remove original directory if archive was created successfully
				if os.path.exists(archive_path):
					shutil.rmtree(backup_path)

				self.logger.info(f'Compressed backup to {archive_path}')

				# Update backup path to archive
				backup_path = archive_path

			except Exception as e:
				self.logger.error(f'Failed to compress backup: {e!s}')
				# Continue even if compression fails

		# Calculate total backup statistics
		total_resources = sum(
			backup_stats[resource_type]['total']
			for resource_type in backup_stats
			if resource_type != 'timestamp'
		)
		successful_resources = sum(
			backup_stats[resource_type]['successful']
			for resource_type in backup_stats
			if resource_type != 'timestamp'
		)
		failed_resources = sum(
			backup_stats[resource_type]['failed']
			for resource_type in backup_stats
			if resource_type != 'timestamp'
		)

		# Update result details
		result.details['backup_stats'] = backup_stats
		result.details['backup_path'] = backup_path
		result.details['total_resources'] = total_resources
		result.details['successful_resources'] = successful_resources
		result.details['failed_resources'] = failed_resources

		# Update result success and message
		if failed_resources > 0:
			result.success = False
			result.message = f'Backup completed with {failed_resources} of {total_resources} resources failed'
		else:
			result.message = f'Successfully backed up all {total_resources} resources to {backup_path}'

		return result

	def backup_selected_resources(
		self,
		backup_dir: str,
		integration_ids: Optional[List[str]] = None,
		connection_ids: Optional[List[str]] = None,
		lookup_ids: Optional[List[str]] = None,
		library_ids: Optional[List[str]] = None,
		package_ids: Optional[List[str]] = None,
		compress: bool = True,
		continue_on_error: bool = True,
	) -> WorkflowResult:
		"""
		Perform a selective backup of specified OIC resources.

		This workflow:
		1. Creates a backup directory structure
		2. Backs up only the specified resources
		3. Optionally compresses the backup

		Args:
		    backup_dir: Base directory for the backup.
		    integration_ids: Optional list of integration IDs to back up.
		    connection_ids: Optional list of connection IDs to back up.
		    lookup_ids: Optional list of lookup IDs to back up.
		    library_ids: Optional list of library IDs to back up.
		    package_ids: Optional list of package IDs to back up.
		    compress: Whether to compress the backup into a single archive.
		    continue_on_error: Whether to continue if some backups fail.

		Returns:
		    WorkflowResult: The workflow execution result.

		"""
		result = WorkflowResult()

		# Check if any resources were specified
		has_resources = bool(
			integration_ids
			or connection_ids
			or lookup_ids
			or library_ids
			or package_ids
		)

		if not has_resources:
			result.message = 'No resources specified for backup'
			return result

		# Create timestamp for backup
		backup_timestamp = datetime.datetime.now().strftime('%Y%m%d_%H%M%S')
		backup_path = os.path.join(
			backup_dir, f'oic_selective_backup_{backup_timestamp}'
		)

		# Create backup directories as needed
		try:
			os.makedirs(backup_path, exist_ok=True)

			if integration_ids:
				os.makedirs(os.path.join(backup_path, 'integrations'), exist_ok=True)

			if connection_ids:
				os.makedirs(os.path.join(backup_path, 'connections'), exist_ok=True)

			if lookup_ids:
				os.makedirs(os.path.join(backup_path, 'lookups'), exist_ok=True)

			if library_ids:
				os.makedirs(os.path.join(backup_path, 'libraries'), exist_ok=True)

			if package_ids:
				os.makedirs(os.path.join(backup_path, 'packages'), exist_ok=True)

			self.logger.info(f'Created backup directory structure at {backup_path}')

		except Exception as e:
			result.success = False
			result.message = f'Failed to create backup directories: {e!s}'
			result.add_error('Failed to create backup directories', e)
			return result

		# Initialize backup stats
		backup_stats = {
			'timestamp': backup_timestamp,
			'integrations': {'total': 0, 'successful': 0, 'failed': 0},
			'connections': {'total': 0, 'successful': 0, 'failed': 0},
			'lookups': {'total': 0, 'successful': 0, 'failed': 0},
			'libraries': {'total': 0, 'successful': 0, 'failed': 0},
			'packages': {'total': 0, 'successful': 0, 'failed': 0},
		}

		# Back up integrations
		if integration_ids:
			backup_stats['integrations']['total'] = len(integration_ids)

			for integration_id in integration_ids:
				try:
					# Get integration details
					integration = self.client.integrations.get(integration_id)
					integration_name = integration.get('name', 'Unknown')

					# Create integration export file path
					export_file = os.path.join(
						backup_path,
						'integrations',
						f'{integration_id}_{self._sanitize_filename(integration_name)}.iar',
					)

					# Export integration
					self.logger.info(f'Exporting integration {integration_name}')
					self.client.integrations.export(integration_id, export_file)

					# Update stats
					backup_stats['integrations']['successful'] += 1

					# Add to resources
					result.add_resource(
						'integration',
						integration_id,
						{
							'name': integration_name,
							'backup_file': export_file,
							'backup_successful': True,
						},
					)

				except OICError as e:
					self.logger.error(
						f'Failed to export integration {integration_id}: {e!s}'
					)
					backup_stats['integrations']['failed'] += 1

					# Add to resources
					result.add_resource(
						'integration',
						integration_id,
						{'backup_successful': False, 'error': str(e)},
					)

					# Stop if continue_on_error is False
					if not continue_on_error:
						result.success = False
						result.message = (
							f'Backup failed when exporting integration {integration_id}'
						)
						result.add_error(
							'Failed to export integration', e, integration_id
						)
						break

		# Back up connections
		if connection_ids and (result.success or continue_on_error):
			backup_stats['connections']['total'] = len(connection_ids)

			for connection_id in connection_ids:
				try:
					# Get connection details
					connection = self.client.connections.get(connection_id)
					connection_name = connection.get('name', 'Unknown')

					# Create connection export file path
					export_file = os.path.join(
						backup_path,
						'connections',
						f'{connection_id}_{self._sanitize_filename(connection_name)}.json',
					)

					# Save to file
					with open(export_file, 'w') as f:
						json.dump(connection, f, indent=2)

					# Update stats
					backup_stats['connections']['successful'] += 1

					# Add to resources
					result.add_resource(
						'connection',
						connection_id,
						{
							'name': connection_name,
							'backup_file': export_file,
							'backup_successful': True,
						},
					)

				except OICError as e:
					self.logger.error(
						f'Failed to export connection {connection_id}: {e!s}'
					)
					backup_stats['connections']['failed'] += 1

					# Add to resources
					result.add_resource(
						'connection',
						connection_id,
						{'backup_successful': False, 'error': str(e)},
					)

					# Stop if continue_on_error is False
					if not continue_on_error:
						result.success = False
						result.message = (
							f'Backup failed when exporting connection {connection_id}'
						)
						result.add_error(
							'Failed to export connection', e, connection_id
						)
						break

		# Back up lookups
		if lookup_ids and (result.success or continue_on_error):
			backup_stats['lookups']['total'] = len(lookup_ids)

			for lookup_id in lookup_ids:
				try:
					# Get lookup details
					lookup = self.client.lookups.get(lookup_id)
					lookup_name = lookup.get('name', 'Unknown')

					# Create lookup export file path
					export_file = os.path.join(
						backup_path,
						'lookups',
						f'{lookup_id}_{self._sanitize_filename(lookup_name)}.csv',
					)

					# Export lookup
					self.logger.info(f'Exporting lookup {lookup_name}')
					self.client.lookups.export(lookup_id, export_file)

					# Update stats
					backup_stats['lookups']['successful'] += 1

					# Add to resources
					result.add_resource(
						'lookup',
						lookup_id,
						{
							'name': lookup_name,
							'backup_file': export_file,
							'backup_successful': True,
						},
					)

				except OICError as e:
					self.logger.error(f'Failed to export lookup {lookup_id}: {e!s}')
					backup_stats['lookups']['failed'] += 1

					# Add to resources
					result.add_resource(
						'lookup',
						lookup_id,
						{'backup_successful': False, 'error': str(e)},
					)

					# Stop if continue_on_error is False
					if not continue_on_error:
						result.success = False
						result.message = (
							f'Backup failed when exporting lookup {lookup_id}'
						)
						result.add_error('Failed to export lookup', e, lookup_id)
						break

		# Back up libraries
		if library_ids and (result.success or continue_on_error):
			backup_stats['libraries']['total'] = len(library_ids)

			for library_id in library_ids:
				try:
					# Get library details
					library = self.client.libraries.get(library_id)
					library_name = library.get('name', 'Unknown')

					# Create library export file path
					export_file = os.path.join(
						backup_path,
						'libraries',
						f'{library_id}_{self._sanitize_filename(library_name)}.jar',
					)

					# Export library
					self.logger.info(f'Exporting library {library_name}')
					self.client.libraries.export(library_id, export_file)

					# Update stats
					backup_stats['libraries']['successful'] += 1

					# Add to resources
					result.add_resource(
						'library',
						library_id,
						{
							'name': library_name,
							'backup_file': export_file,
							'backup_successful': True,
						},
					)

				except OICError as e:
					self.logger.error(f'Failed to export library {library_id}: {e!s}')
					backup_stats['libraries']['failed'] += 1

					# Add to resources
					result.add_resource(
						'library',
						library_id,
						{'backup_successful': False, 'error': str(e)},
					)

					# Stop if continue_on_error is False
					if not continue_on_error:
						result.success = False
						result.message = (
							f'Backup failed when exporting library {library_id}'
						)
						result.add_error('Failed to export library', e, library_id)
						break

		# Back up packages
		if package_ids and (result.success or continue_on_error):
			backup_stats['packages']['total'] = len(package_ids)

			for package_id in package_ids:
				try:
					# Get package details
					package = self.client.packages.get(package_id)
					package_name = package.get('name', 'Unknown')

					# Create package export file path
					export_file = os.path.join(
						backup_path,
						'packages',
						f'{package_id}_{self._sanitize_filename(package_name)}.par',
					)

					# Export package
					self.logger.info(f'Exporting package {package_name}')
					self.client.packages.export(package_id, export_file)

					# Update stats
					backup_stats['packages']['successful'] += 1

					# Add to resources
					result.add_resource(
						'package',
						package_id,
						{
							'name': package_name,
							'backup_file': export_file,
							'backup_successful': True,
						},
					)

				except OICError as e:
					self.logger.error(f'Failed to export package {package_id}: {e!s}')
					backup_stats['packages']['failed'] += 1

					# Add to resources
					result.add_resource(
						'package',
						package_id,
						{'backup_successful': False, 'error': str(e)},
					)

					# Stop if continue_on_error is False
					if not continue_on_error:
						result.success = False
						result.message = (
							f'Backup failed when exporting package {package_id}'
						)
						result.add_error('Failed to export package', e, package_id)
						break

		# Create metadata file
		try:
			self.logger.info('Creating backup metadata')

			# Create metadata
			metadata = {
				'backup_timestamp': backup_timestamp,
				'backup_stats': backup_stats,
				'selective_backup': True,
				'resource_counts': {
					'integrations': len(integration_ids) if integration_ids else 0,
					'connections': len(connection_ids) if connection_ids else 0,
					'lookups': len(lookup_ids) if lookup_ids else 0,
					'libraries': len(library_ids) if library_ids else 0,
					'packages': len(package_ids) if package_ids else 0,
				},
			}

			# Save metadata
			metadata_file = os.path.join(backup_path, 'backup_metadata.json')
			with open(metadata_file, 'w') as f:
				json.dump(metadata, f, indent=2)

			self.logger.info(f'Created backup metadata at {metadata_file}')

		except Exception as e:
			self.logger.error(f'Failed to create backup metadata: {e!s}')
			# Continue with backup even if metadata creation fails

		# Compress backup if requested
		if compress:
			try:
				self.logger.info('Compressing backup')

				# Create archive name
				archive_path = f'{backup_path}.zip'

				# Create archive
				shutil.make_archive(backup_path, 'zip', backup_path)

				# Remove original directory if archive was created successfully
				if os.path.exists(archive_path):
					shutil.rmtree(backup_path)

				self.logger.info(f'Compressed backup to {archive_path}')

				# Update backup path to archive
				backup_path = archive_path

			except Exception as e:
				self.logger.error(f'Failed to compress backup: {e!s}')
				# Continue even if compression fails

		# Calculate total backup statistics
		total_resources = sum(
			backup_stats[resource_type]['total']
			for resource_type in backup_stats
			if resource_type != 'timestamp'
		)
		successful_resources = sum(
			backup_stats[resource_type]['successful']
			for resource_type in backup_stats
			if resource_type != 'timestamp'
		)
		failed_resources = sum(
			backup_stats[resource_type]['failed']
			for resource_type in backup_stats
			if resource_type != 'timestamp'
		)

		# Update result details
		result.details['backup_stats'] = backup_stats
		result.details['backup_path'] = backup_path
		result.details['total_resources'] = total_resources
		result.details['successful_resources'] = successful_resources
		result.details['failed_resources'] = failed_resources

		# Update result success and message
		if failed_resources > 0:
			result.success = False
			result.message = f'Selective backup completed with {failed_resources} of {total_resources} resources failed'
		else:
			result.message = f'Successfully backed up all {total_resources} selected resources to {backup_path}'

		return result

	def backup_integrations(
		self,
		backup_dir: str,
		filter_query: Optional[str] = None,
		include_dependencies: bool = False,
		compress: bool = True,
		continue_on_error: bool = True,
	) -> WorkflowResult:
		"""
		Back up integrations with optional filtering.

		This workflow:
		1. Gets integrations based on filter criteria
		2. Backs up the integrations
		3. Optionally backs up dependencies

		Args:
		    backup_dir: Base directory for the backup.
		    filter_query: Optional query to filter integrations.
		    include_dependencies: Whether to include dependencies (connections, lookups).
		    compress: Whether to compress the backup into a single archive.
		    continue_on_error: Whether to continue if some backups fail.

		Returns:
		    WorkflowResult: The workflow execution result.

		"""
		result = WorkflowResult()

		# Create timestamp for backup
		backup_timestamp = datetime.datetime.now().strftime('%Y%m%d_%H%M%S')
		backup_path = os.path.join(
			backup_dir, f'oic_integrations_backup_{backup_timestamp}'
		)

		# Create backup directories
		try:
			os.makedirs(backup_path, exist_ok=True)
			os.makedirs(os.path.join(backup_path, 'integrations'), exist_ok=True)

			if include_dependencies:
				os.makedirs(os.path.join(backup_path, 'connections'), exist_ok=True)
				os.makedirs(os.path.join(backup_path, 'lookups'), exist_ok=True)

			self.logger.info(f'Created backup directory structure at {backup_path}')

		except Exception as e:
			result.success = False
			result.message = f'Failed to create backup directories: {e!s}'
			result.add_error('Failed to create backup directories', e)
			return result

		# Initialize backup stats
		backup_stats = {
			'timestamp': backup_timestamp,
			'integrations': {'total': 0, 'successful': 0, 'failed': 0},
			'connections': {'total': 0, 'successful': 0, 'failed': 0},
			'lookups': {'total': 0, 'successful': 0, 'failed': 0},
		}

		# Get integrations based on filter
		try:
			params = {}
			if filter_query:
				params['q'] = filter_query

			integrations = self.client.integrations.list(params=params)
			backup_stats['integrations']['total'] = len(integrations)

			if not integrations:
				result.message = 'No integrations found matching the filter criteria'
				return result

			# Track dependencies
			dependencies = {'connections': set(), 'lookups': set()}

			# Back up each integration
			for integration in integrations:
				integration_id = integration.get('id')
				integration_name = integration.get('name', 'Unknown')

				if not integration_id:
					continue

				# Create integration export file path
				export_file = os.path.join(
					backup_path,
					'integrations',
					f'{integration_id}_{self._sanitize_filename(integration_name)}.iar',
				)

				try:
					# Export integration
					self.logger.info(f'Exporting integration {integration_name}')
					self.client.integrations.export(integration_id, export_file)

					# Update stats
					backup_stats['integrations']['successful'] += 1

					# Add to resources
					result.add_resource(
						'integration',
						integration_id,
						{
							'name': integration_name,
							'backup_file': export_file,
							'backup_successful': True,
						},
					)

					# Find dependencies if requested
					if include_dependencies:
						try:
							# Get detailed integration to find dependencies
							integration_detail = self.client.integrations.get(
								integration_id
							)

							# Look for connection references
							if 'references' in integration_detail:
								for ref in integration_detail['references']:
									if isinstance(ref, dict):
										ref_type = ref.get('type')
										ref_id = ref.get('id')

										if ref_type == 'CONNECTION' and ref_id:
											dependencies['connections'].add(ref_id)
										elif ref_type == 'LOOKUP' and ref_id:
											dependencies['lookups'].add(ref_id)

							# Look for connection references in other sections
							for section in ['triggers', 'invokes']:
								if section in integration_detail:
									for item in integration_detail[section]:
										if (
											isinstance(item, dict)
											and 'connectionId' in item
										):
											conn_id = item['connectionId']
											if conn_id:
												dependencies['connections'].add(conn_id)

						except OICError as e:
							self.logger.warning(
								f'Failed to get dependencies for integration {integration_name}: {e!s}'
							)
							# Continue even if we can't get dependencies

				except OICError as e:
					self.logger.error(
						f'Failed to export integration {integration_name}: {e!s}'
					)
					backup_stats['integrations']['failed'] += 1

					# Add to resources
					result.add_resource(
						'integration',
						integration_id,
						{
							'name': integration_name,
							'backup_successful': False,
							'error': str(e),
						},
					)

					# Stop if continue_on_error is False
					if not continue_on_error:
						result.success = False
						result.message = f'Backup failed when exporting integration {integration_name}'
						result.add_error(
							'Failed to export integration', e, integration_id
						)
						break

			# Back up dependencies if requested and any integrations were backed up successfully
			if include_dependencies and backup_stats['integrations']['successful'] > 0:
				# Back up connections
				if dependencies['connections']:
					backup_stats['connections']['total'] = len(
						dependencies['connections']
					)

					for connection_id in dependencies['connections']:
						try:
							# Get connection details
							connection = self.client.connections.get(connection_id)
							connection_name = connection.get('name', 'Unknown')

							# Create connection export file path
							export_file = os.path.join(
								backup_path,
								'connections',
								f'{connection_id}_{self._sanitize_filename(connection_name)}.json',
							)

							# Save to file
							with open(export_file, 'w') as f:
								json.dump(connection, f, indent=2)

							# Update stats
							backup_stats['connections']['successful'] += 1

							# Add to resources
							result.add_resource(
								'connection',
								connection_id,
								{
									'name': connection_name,
									'backup_file': export_file,
									'backup_successful': True,
								},
							)

						except OICError as e:
							self.logger.error(
								f'Failed to export connection {connection_id}: {e!s}'
							)
							backup_stats['connections']['failed'] += 1

							# Add to resources
							result.add_resource(
								'connection',
								connection_id,
								{'backup_successful': False, 'error': str(e)},
							)

							# Continue even if one dependency fails

				# Back up lookups
				if dependencies['lookups']:
					backup_stats['lookups']['total'] = len(dependencies['lookups'])

					for lookup_id in dependencies['lookups']:
						try:
							# Get lookup details
							lookup = self.client.lookups.get(lookup_id)
							lookup_name = lookup.get('name', 'Unknown')

							# Create lookup export file path
							export_file = os.path.join(
								backup_path,
								'lookups',
								f'{lookup_id}_{self._sanitize_filename(lookup_name)}.csv',
							)

							# Export lookup
							self.logger.info(f'Exporting lookup {lookup_name}')
							self.client.lookups.export(lookup_id, export_file)

							# Update stats
							backup_stats['lookups']['successful'] += 1

							# Add to resources
							result.add_resource(
								'lookup',
								lookup_id,
								{
									'name': lookup_name,
									'backup_file': export_file,
									'backup_successful': True,
								},
							)

						except OICError as e:
							self.logger.error(
								f'Failed to export lookup {lookup_id}: {e!s}'
							)
							backup_stats['lookups']['failed'] += 1

							# Add to resources
							result.add_resource(
								'lookup',
								lookup_id,
								{'backup_successful': False, 'error': str(e)},
							)

							# Continue even if one dependency fails

		except OICError as e:
			self.logger.error(f'Failed to get integrations: {e!s}')
			result.add_error('Failed to get integrations', e)
			result.success = False
			result.message = 'Backup failed when retrieving integrations'
			return result

		# Create metadata file
		try:
			self.logger.info('Creating backup metadata')

			# Create metadata
			metadata = {
				'backup_timestamp': backup_timestamp,
				'backup_stats': backup_stats,
				'filter_query': filter_query,
				'include_dependencies': include_dependencies,
			}

			# Save metadata
			metadata_file = os.path.join(backup_path, 'backup_metadata.json')
			with open(metadata_file, 'w') as f:
				json.dump(metadata, f, indent=2)

			self.logger.info(f'Created backup metadata at {metadata_file}')

		except Exception as e:
			self.logger.error(f'Failed to create backup metadata: {e!s}')
			# Continue with backup even if metadata creation fails

		# Compress backup if requested
		if compress:
			try:
				self.logger.info('Compressing backup')

				# Create archive name
				archive_path = f'{backup_path}.zip'

				# Create archive
				shutil.make_archive(backup_path, 'zip', backup_path)

				# Remove original directory if archive was created successfully
				if os.path.exists(archive_path):
					shutil.rmtree(backup_path)

				self.logger.info(f'Compressed backup to {archive_path}')

				# Update backup path to archive
				backup_path = archive_path

			except Exception as e:
				self.logger.error(f'Failed to compress backup: {e!s}')
				# Continue even if compression fails

		# Calculate total backup statistics
		total_resources = sum(
			backup_stats[resource_type]['total']
			for resource_type in backup_stats
			if resource_type != 'timestamp'
		)
		successful_resources = sum(
			backup_stats[resource_type]['successful']
			for resource_type in backup_stats
			if resource_type != 'timestamp'
		)
		failed_resources = sum(
			backup_stats[resource_type]['failed']
			for resource_type in backup_stats
			if resource_type != 'timestamp'
		)

		# Update result details
		result.details['backup_stats'] = backup_stats
		result.details['backup_path'] = backup_path
		result.details['total_resources'] = total_resources
		result.details['successful_resources'] = successful_resources
		result.details['failed_resources'] = failed_resources

		# Update result success and message
		if failed_resources > 0:
			result.success = False
			result.message = f'Integration backup completed with {failed_resources} of {total_resources} resources failed'
		else:
			result.message = f'Successfully backed up {backup_stats["integrations"]["successful"]} integrations'

			if include_dependencies:
				result.message += f' and {backup_stats["connections"]["successful"] + backup_stats["lookups"]["successful"]} dependencies'

			result.message += f' to {backup_path}'

		return result

	def backup_lookups(
		self,
		backup_dir: str,
		filter_query: Optional[str] = None,
		include_data: bool = True,
		compress: bool = True,
		continue_on_error: bool = True,
	) -> WorkflowResult:
		"""
		Back up lookups with optional filtering.

		This workflow:
		1. Gets lookups based on filter criteria
		2. Backs up the lookups and optionally their data

		Args:
		    backup_dir: Base directory for the backup.
		    filter_query: Optional query to filter lookups.
		    include_data: Whether to include lookup data.
		    compress: Whether to compress the backup into a single archive.
		    continue_on_error: Whether to continue if some backups fail.

		Returns:
		    WorkflowResult: The workflow execution result.

		"""
		result = WorkflowResult()

		# Create timestamp for backup
		backup_timestamp = datetime.datetime.now().strftime('%Y%m%d_%H%M%S')
		backup_path = os.path.join(backup_dir, f'oic_lookups_backup_{backup_timestamp}')

		# Create backup directories
		try:
			os.makedirs(backup_path, exist_ok=True)
			os.makedirs(os.path.join(backup_path, 'lookups'), exist_ok=True)

			if include_data:
				os.makedirs(os.path.join(backup_path, 'lookup_data'), exist_ok=True)

			self.logger.info(f'Created backup directory structure at {backup_path}')

		except Exception as e:
			result.success = False
			result.message = f'Failed to create backup directories: {e!s}'
			result.add_error('Failed to create backup directories', e)
			return result

		# Initialize backup stats
		backup_stats = {
			'timestamp': backup_timestamp,
			'lookups': {'total': 0, 'successful': 0, 'failed': 0},
			'lookup_data': {'total': 0, 'successful': 0, 'failed': 0},
		}

		# Get lookups based on filter
		try:
			params = {}
			if filter_query:
				params['q'] = filter_query

			lookups = self.client.lookups.list(params=params)
			backup_stats['lookups']['total'] = len(lookups)

			if not lookups:
				result.message = 'No lookups found matching the filter criteria'
				return result

			# Back up each lookup
			for lookup in lookups:
				lookup_id = lookup.get('id')
				lookup_name = lookup.get('name', 'Unknown')

				if not lookup_id:
					continue

				# Create lookup export file path
				export_file = os.path.join(
					backup_path,
					'lookups',
					f'{lookup_id}_{self._sanitize_filename(lookup_name)}.csv',
				)

				try:
					# Export lookup
					self.logger.info(f'Exporting lookup {lookup_name}')
					self.client.lookups.export(lookup_id, export_file)

					# Update stats
					backup_stats['lookups']['successful'] += 1

					# Add to resources
					result.add_resource(
						'lookup',
						lookup_id,
						{
							'name': lookup_name,
							'backup_file': export_file,
							'backup_successful': True,
						},
					)

					# Backup lookup data if requested
					if include_data:
						try:
							# Get lookup data
							lookup_data = self.client.lookups.get_data(lookup_id)

							# Create data export file
							data_file = os.path.join(
								backup_path,
								'lookup_data',
								f'{lookup_id}_{self._sanitize_filename(lookup_name)}_data.json',
							)

							# Save data to file
							with open(data_file, 'w') as f:
								json.dump(lookup_data, f, indent=2)

							# Update stats
							backup_stats['lookup_data']['successful'] += 1
							backup_stats['lookup_data']['total'] += 1

						except OICError as e:
							self.logger.warning(
								f'Failed to get data for lookup {lookup_name}: {e!s}'
							)
							backup_stats['lookup_data']['failed'] += 1
							backup_stats['lookup_data']['total'] += 1

							# Continue even if we can't get data for one lookup

				except OICError as e:
					self.logger.error(f'Failed to export lookup {lookup_name}: {e!s}')
					backup_stats['lookups']['failed'] += 1

					# Add to resources
					result.add_resource(
						'lookup',
						lookup_id,
						{
							'name': lookup_name,
							'backup_successful': False,
							'error': str(e),
						},
					)

					# Stop if continue_on_error is False
					if not continue_on_error:
						result.success = False
						result.message = (
							f'Backup failed when exporting lookup {lookup_name}'
						)
						result.add_error('Failed to export lookup', e, lookup_id)
						break

		except OICError as e:
			self.logger.error(f'Failed to get lookups: {e!s}')
			result.add_error('Failed to get lookups', e)
			result.success = False
			result.message = 'Backup failed when retrieving lookups'
			return result

		# Create metadata file
		try:
			self.logger.info('Creating backup metadata')

			# Create metadata
			metadata = {
				'backup_timestamp': backup_timestamp,
				'backup_stats': backup_stats,
				'filter_query': filter_query,
				'include_data': include_data,
			}

			# Save metadata
			metadata_file = os.path.join(backup_path, 'backup_metadata.json')
			with open(metadata_file, 'w') as f:
				json.dump(metadata, f, indent=2)

			self.logger.info(f'Created backup metadata at {metadata_file}')

		except Exception as e:
			self.logger.error(f'Failed to create backup metadata: {e!s}')
			# Continue with backup even if metadata creation fails

		# Compress backup if requested
		if compress:
			try:
				self.logger.info('Compressing backup')

				# Create archive name
				archive_path = f'{backup_path}.zip'

				# Create archive
				shutil.make_archive(backup_path, 'zip', backup_path)

				# Remove original directory if archive was created successfully
				if os.path.exists(archive_path):
					shutil.rmtree(backup_path)

				self.logger.info(f'Compressed backup to {archive_path}')

				# Update backup path to archive
				backup_path = archive_path

			except Exception as e:
				self.logger.error(f'Failed to compress backup: {e!s}')
				# Continue even if compression fails

		# Calculate total backup statistics
		total_resources = backup_stats['lookups']['total'] + (
			backup_stats['lookup_data']['total'] if include_data else 0
		)
		successful_resources = backup_stats['lookups']['successful'] + (
			backup_stats['lookup_data']['successful'] if include_data else 0
		)
		failed_resources = backup_stats['lookups']['failed'] + (
			backup_stats['lookup_data']['failed'] if include_data else 0
		)

		# Update result details
		result.details['backup_stats'] = backup_stats
		result.details['backup_path'] = backup_path
		result.details['total_resources'] = total_resources
		result.details['successful_resources'] = successful_resources
		result.details['failed_resources'] = failed_resources

		# Update result success and message
		if failed_resources > 0:
			result.success = False
			result.message = f'Lookup backup completed with {failed_resources} of {total_resources} resources failed'
		else:
			result.message = f'Successfully backed up {backup_stats["lookups"]["successful"]} lookups'

			if include_data:
				result.message += ' with data'

			result.message += f' to {backup_path}'

		return result

	def backup_connections(
		self,
		backup_dir: str,
		filter_query: Optional[str] = None,
		include_credentials: bool = False,
		compress: bool = True,
		continue_on_error: bool = True,
	) -> WorkflowResult:
		"""
		Back up connections with optional filtering.

		This workflow:
		1. Gets connections based on filter criteria
		2. Backs up the connections
		3. Optionally includes or redacts credentials

		Args:
		    backup_dir: Base directory for the backup.
		    filter_query: Optional query to filter connections.
		    include_credentials: Whether to include sensitive credentials.
		    compress: Whether to compress the backup into a single archive.
		    continue_on_error: Whether to continue if some backups fail.

		Returns:
		    WorkflowResult: The workflow execution result.

		"""
		result = WorkflowResult()

		# Create timestamp for backup
		backup_timestamp = datetime.datetime.now().strftime('%Y%m%d_%H%M%S')
		backup_path = os.path.join(
			backup_dir, f'oic_connections_backup_{backup_timestamp}'
		)

		# Create backup directories
		try:
			os.makedirs(backup_path, exist_ok=True)
			os.makedirs(os.path.join(backup_path, 'connections'), exist_ok=True)

			self.logger.info(f'Created backup directory structure at {backup_path}')

		except Exception as e:
			result.success = False
			result.message = f'Failed to create backup directories: {e!s}'
			result.add_error('Failed to create backup directories', e)
			return result

		# Initialize backup stats
		backup_stats = {
			'timestamp': backup_timestamp,
			'connections': {'total': 0, 'successful': 0, 'failed': 0},
		}

		# Get connections based on filter
		try:
			params = {}
			if filter_query:
				params['q'] = filter_query

			connections = self.client.connections.list(params=params)
			backup_stats['connections']['total'] = len(connections)

			if not connections:
				result.message = 'No connections found matching the filter criteria'
				return result

			# Back up each connection
			for connection in connections:
				connection_id = connection.get('id')
				connection_name = connection.get('name', 'Unknown')
				connection_type = connection.get('connectionType', 'Unknown')

				if not connection_id:
					continue

				try:
					# Get connection details
					connection_details = self.client.connections.get(connection_id)

					# Redact credentials if requested
					if not include_credentials:
						# Look for credential fields in different properties sections
						for section in [
							'securityProperties',
							'connectionProperties',
							'properties',
						]:
							if section in connection_details:
								props = connection_details[section]

								# Redact common credential fields
								for field in [
									'password',
									'apiKey',
									'secretKey',
									'secret',
									'token',
									'accessToken',
									'refreshToken',
								]:
									if field in props:
										props[field] = '**REDACTED**'

					# Create connection export file path
					export_file = os.path.join(
						backup_path,
						'connections',
						f'{connection_id}_{self._sanitize_filename(connection_name)}.json',
					)

					# Save to file
					with open(export_file, 'w') as f:
						json.dump(connection_details, f, indent=2)

					# Update stats
					backup_stats['connections']['successful'] += 1

					# Add to resources
					result.add_resource(
						'connection',
						connection_id,
						{
							'name': connection_name,
							'type': connection_type,
							'backup_file': export_file,
							'backup_successful': True,
							'credentials_included': include_credentials,
						},
					)

				except OICError as e:
					self.logger.error(
						f'Failed to export connection {connection_name}: {e!s}'
					)
					backup_stats['connections']['failed'] += 1

					# Add to resources
					result.add_resource(
						'connection',
						connection_id,
						{
							'name': connection_name,
							'type': connection_type,
							'backup_successful': False,
							'error': str(e),
						},
					)

					# Stop if continue_on_error is False
					if not continue_on_error:
						result.success = False
						result.message = (
							f'Backup failed when exporting connection {connection_name}'
						)
						result.add_error(
							'Failed to export connection', e, connection_id
						)
						break

		except OICError as e:
			self.logger.error(f'Failed to get connections: {e!s}')
			result.add_error('Failed to get connections', e)
			result.success = False
			result.message = 'Backup failed when retrieving connections'
			return result

		# Create metadata file
		try:
			self.logger.info('Creating backup metadata')

			# Create metadata
			metadata = {
				'backup_timestamp': backup_timestamp,
				'backup_stats': backup_stats,
				'filter_query': filter_query,
				'include_credentials': include_credentials,
			}

			# Save metadata
			metadata_file = os.path.join(backup_path, 'backup_metadata.json')
			with open(metadata_file, 'w') as f:
				json.dump(metadata, f, indent=2)

			self.logger.info(f'Created backup metadata at {metadata_file}')

		except Exception as e:
			self.logger.error(f'Failed to create backup metadata: {e!s}')
			# Continue with backup even if metadata creation fails

		# Compress backup if requested
		if compress:
			try:
				self.logger.info('Compressing backup')

				# Create archive name
				archive_path = f'{backup_path}.zip'

				# Create archive
				shutil.make_archive(backup_path, 'zip', backup_path)

				# Remove original directory if archive was created successfully
				if os.path.exists(archive_path):
					shutil.rmtree(backup_path)

				self.logger.info(f'Compressed backup to {archive_path}')

				# Update backup path to archive
				backup_path = archive_path

			except Exception as e:
				self.logger.error(f'Failed to compress backup: {e!s}')
				# Continue even if compression fails

		# Update result details
		result.details['backup_stats'] = backup_stats
		result.details['backup_path'] = backup_path
		result.details['total_resources'] = backup_stats['connections']['total']
		result.details['successful_resources'] = backup_stats['connections'][
			'successful'
		]
		result.details['failed_resources'] = backup_stats['connections']['failed']

		# Update result success and message
		if backup_stats['connections']['failed'] > 0:
			result.success = False
			result.message = f'Connection backup completed with {backup_stats["connections"]["failed"]} of {backup_stats["connections"]["total"]} connections failed'
		else:
			credentials_str = (
				' with credentials'
				if include_credentials
				else ' with redacted credentials'
			)
			result.message = f'Successfully backed up {backup_stats["connections"]["successful"]} connections{credentials_str} to {backup_path}'

		return result

	def restore_from_backup(
		self,
		backup_path: str,
		target_client: Optional[OICClient] = None,
		resource_types: List[str] = [
			'integrations',
			'connections',
			'lookups',
			'libraries',
			'packages',
		],
		filter_pattern: Optional[str] = None,
		overwrite_existing: bool = True,
		continue_on_error: bool = True,
	) -> WorkflowResult:
		"""
		Restore resources from a backup.

		This workflow:
		1. Extracts the backup if compressed
		2. Reads the backup metadata
		3. Restores specified resource types

		Args:
		    backup_path: Path to the backup file or directory.
		    target_client: Optional target client for cross-instance restore.
		    resource_types: Types of resources to restore.
		    filter_pattern: Optional regex pattern to filter resources to restore.
		    overwrite_existing: Whether to overwrite existing resources.
		    continue_on_error: Whether to continue if some restores fail.

		Returns:
		    WorkflowResult: The workflow execution result.

		"""
		result = WorkflowResult()

		# Check if target client is provided, otherwise use the current client
		if target_client is None:
			target_client = self.client

		# Handle compressed backup
		is_compressed = backup_path.endswith('.zip')
		backup_dir = backup_path
		temp_dir = None

		if is_compressed:
			try:
				self.logger.info(f'Extracting backup {backup_path}')

				# Create temporary directory
				import tempfile

				temp_dir = tempfile.mkdtemp(prefix='oic_restore_')

				# Extract backup
				shutil.unpack_archive(backup_path, temp_dir, format='zip')

				# Update backup directory
				backup_dir = temp_dir
				self.logger.info(f'Extracted backup to {backup_dir}')

			except Exception as e:
				result.success = False
				result.message = f'Failed to extract backup: {e!s}'
				result.add_error('Failed to extract backup', e)
				return result

		# Initialize restore stats
		restore_stats = {
			'integrations': {'total': 0, 'successful': 0, 'failed': 0},
			'connections': {'total': 0, 'successful': 0, 'failed': 0},
			'lookups': {'total': 0, 'successful': 0, 'failed': 0},
			'libraries': {'total': 0, 'successful': 0, 'failed': 0},
			'packages': {'total': 0, 'successful': 0, 'failed': 0},
		}

		# Read backup metadata if available
		backup_metadata = None
		metadata_file = os.path.join(backup_dir, 'backup_metadata.json')

		if os.path.exists(metadata_file):
			try:
				with open(metadata_file) as f:
					backup_metadata = json.load(f)

				self.logger.info(f'Read backup metadata from {metadata_file}')

			except Exception as e:
				self.logger.warning(f'Failed to read backup metadata: {e!s}')
				# Continue even if we can't read metadata

		# Restore each resource type
		for resource_type in resource_types:
			# Check if resource directory exists
			resource_dir = os.path.join(backup_dir, resource_type)
			if not os.path.exists(resource_dir) or not os.path.isdir(resource_dir):
				self.logger.warning(
					f'Backup does not contain {resource_type} directory'
				)
				continue

			self.logger.info(f'Restoring {resource_type}')

			# Get list of resource files
			resource_files = glob.glob(os.path.join(resource_dir, '*.*'))

			# Filter resources if pattern provided
			if filter_pattern:
				pattern = re.compile(filter_pattern)
				resource_files = [
					f for f in resource_files if pattern.search(os.path.basename(f))
				]

			restore_stats[resource_type]['total'] = len(resource_files)

			# Import each resource
			for resource_file in resource_files:
				file_name = os.path.basename(resource_file)

				try:
					# Extract resource ID and name from filename
					# Format: id_name.ext
					match = re.match(r'^([^_]+)_(.+)\.(.+)$', file_name)
					if match:
						resource_id = match.group(1)
						resource_name = match.group(2)
						file_ext = match.group(3)
					else:
						# If filename doesn't match pattern, use the whole filename
						resource_id = 'unknown'
						resource_name = file_name
						file_ext = os.path.splitext(file_name)[1][1:]

					self.logger.info(f'Restoring {resource_type} from {file_name}')

					# Perform import based on resource type
					if resource_type == 'integrations':
						# Import integration
						import_result = target_client.integrations.import_integration(
							resource_file, {'overwrite': overwrite_existing}
						)

						# Extract imported resource details
						imported_id = import_result.get('id')
						imported_name = import_result.get('name', 'Unknown')

						# Update stats
						restore_stats[resource_type]['successful'] += 1

						# Add to resources
						result.add_resource(
							'integration',
							imported_id,
							{
								'name': imported_name,
								'source_file': resource_file,
								'restore_successful': True,
							},
						)

					elif resource_type == 'connections':
						# Import connection from JSON
						with open(resource_file) as f:
							connection_data = json.load(f)

						# Check if connection exists
						try:
							# Try to find existing connection by identifier
							identifier = connection_data.get('identifier')
							existing = None

							if identifier:
								params = {'q': f'identifier:{identifier}'}
								existing_connections = target_client.connections.list(
									params=params
								)

								if existing_connections:
									existing = existing_connections[0]
									existing_id = existing['id']

									if overwrite_existing:
										# Update existing connection
										import_result = (
											target_client.connections.update(
												existing_id, connection_data
											)
										)
									else:
										# Skip without error
										self.logger.info(
											f'Skipping existing connection: {existing.get("name", "Unknown")}'
										)
										import_result = existing
								else:
									# Create new connection
									import_result = target_client.connections.create(
										connection_data
									)
							else:
								# Create new connection
								import_result = target_client.connections.create(
									connection_data
								)

							# Extract imported resource details
							imported_id = import_result.get('id')
							imported_name = import_result.get('name', 'Unknown')

							# Update stats
							restore_stats[resource_type]['successful'] += 1

							# Add to resources
							result.add_resource(
								'connection',
								imported_id,
								{
									'name': imported_name,
									'source_file': resource_file,
									'restore_successful': True,
								},
							)

						except OICError as e:
							self.logger.error(
								f'Failed to import connection {resource_name}: {e!s}'
							)
							restore_stats[resource_type]['failed'] += 1

							# Add to resources
							result.add_resource(
								'connection',
								resource_id,
								{
									'name': resource_name,
									'source_file': resource_file,
									'restore_successful': False,
									'error': str(e),
								},
							)

							# Stop if continue_on_error is False
							if not continue_on_error:
								result.success = False
								result.message = f'Restore failed when importing connection {resource_name}'
								result.add_error(
									'Failed to import connection', e, resource_id
								)
								break

					elif resource_type == 'lookups':
						# Import lookup
						import_result = target_client.lookups.import_lookup(
							resource_file, {'overwrite': overwrite_existing}
						)

						# Extract imported resource details
						imported_id = import_result.get('id')
						imported_name = import_result.get('name', 'Unknown')

						# Update stats
						restore_stats[resource_type]['successful'] += 1

						# Add to resources
						result.add_resource(
							'lookup',
							imported_id,
							{
								'name': imported_name,
								'source_file': resource_file,
								'restore_successful': True,
							},
						)

					elif resource_type == 'libraries':
						# Import library
						import_result = target_client.libraries.import_library(
							resource_file, {'overwrite': overwrite_existing}
						)

						# Extract imported resource details
						imported_id = import_result.get('id')
						imported_name = import_result.get('name', 'Unknown')

						# Update stats
						restore_stats[resource_type]['successful'] += 1

						# Add to resources
						result.add_resource(
							'library',
							imported_id,
							{
								'name': imported_name,
								'source_file': resource_file,
								'restore_successful': True,
							},
						)

					elif resource_type == 'packages':
						# Import package
						import_result = target_client.packages.import_package(
							resource_file, {'overwrite': overwrite_existing}
						)

						# Extract imported resource details
						imported_id = import_result.get('id')
						imported_name = import_result.get('name', 'Unknown')

						# Update stats
						restore_stats[resource_type]['successful'] += 1

						# Add to resources
						result.add_resource(
							'package',
							imported_id,
							{
								'name': imported_name,
								'source_file': resource_file,
								'restore_successful': True,
							},
						)

				except OICError as e:
					self.logger.error(
						f'Failed to import {resource_type} {resource_name}: {e!s}'
					)
					restore_stats[resource_type]['failed'] += 1

					# Add to resources
					result.add_resource(
						resource_type[:-1],
						resource_id,
						{
							'name': resource_name,
							'source_file': resource_file,
							'restore_successful': False,
							'error': str(e),
						},
					)

					# Stop if continue_on_error is False
					if not continue_on_error:
						result.success = False
						result.message = f'Restore failed when importing {resource_type} {resource_name}'
						result.add_error(
							f'Failed to import {resource_type}', e, resource_id
						)
						break

		# Clean up temporary directory if used
		if temp_dir:
			try:
				shutil.rmtree(temp_dir)
				self.logger.info(f'Cleaned up temporary directory {temp_dir}')
			except Exception as e:
				self.logger.warning(f'Failed to clean up temporary directory: {e!s}')

		# Calculate total restore statistics
		total_resources = sum(
			restore_stats[resource_type]['total'] for resource_type in restore_stats
		)
		successful_resources = sum(
			restore_stats[resource_type]['successful']
			for resource_type in restore_stats
		)
		failed_resources = sum(
			restore_stats[resource_type]['failed'] for resource_type in restore_stats
		)

		# Update result details
		result.details['restore_stats'] = restore_stats
		result.details['backup_path'] = backup_path
		result.details['backup_metadata'] = backup_metadata
		result.details['total_resources'] = total_resources
		result.details['successful_resources'] = successful_resources
		result.details['failed_resources'] = failed_resources

		# Update result success and message
		if failed_resources > 0:
			result.success = False
			result.message = f'Restore completed with {failed_resources} of {total_resources} resources failed'
		else:
			result.message = f'Successfully restored all {total_resources} resources from {backup_path}'

		return result

	def prune_old_backups(
		self,
		backup_dir: str,
		retention_days: int = 30,
		retention_count: int = 10,
		dry_run: bool = True,
	) -> WorkflowResult:
		"""
		Prune old backups based on retention policy.

		This workflow:
		1. Finds all backups in the backup directory
		2. Prunes backups based on age and count retention policies

		Args:
		    backup_dir: Directory containing backups.
		    retention_days: How many days to keep backups.
		    retention_count: Minimum number of backups to keep regardless of age.
		    dry_run: Whether to perform a dry run (don't actually delete).

		Returns:
		    WorkflowResult: The workflow execution result.

		"""
		result = WorkflowResult()

		dry_run_str = ' (DRY RUN)' if dry_run else ''
		result.message = f'Pruning old backups{dry_run_str}'

		# Check if backup directory exists
		if not os.path.exists(backup_dir) or not os.path.isdir(backup_dir):
			result.success = False
			result.message = f'Backup directory {backup_dir} does not exist'
			result.add_error('Backup directory does not exist')
			return result

		# Find all backup files and directories
		backup_files = []

		# Look for zip files
		zip_files = glob.glob(os.path.join(backup_dir, 'oic_*_backup_*.zip'))
		backup_files.extend(zip_files)

		# Look for backup directories
		backup_dirs = [
			d
			for d in glob.glob(os.path.join(backup_dir, 'oic_*_backup_*'))
			if os.path.isdir(d)
		]
		backup_files.extend(backup_dirs)

		if not backup_files:
			result.message = f'No backups found in {backup_dir}'
			return result

		self.logger.info(f'Found {len(backup_files)} backups in {backup_dir}')

		# Parse backup information
		backups_info = []

		for backup_path in backup_files:
			try:
				# Extract timestamp from filename
				filename = os.path.basename(backup_path)
				timestamp_match = re.search(r'_(\d{8}_\d{6})', filename)

				if timestamp_match:
					timestamp_str = timestamp_match.group(1)
					timestamp = datetime.datetime.strptime(
						timestamp_str, '%Y%m%d_%H%M%S'
					)
				else:
					# If can't extract from filename, use file modification time
					file_mtime = os.path.getmtime(backup_path)
					timestamp = datetime.datetime.fromtimestamp(file_mtime)

				# Get file size
				if os.path.isdir(backup_path):
					# Calculate directory size
					total_size = 0
					for dirpath, dirnames, filenames in os.walk(backup_path):
						for f in filenames:
							fp = os.path.join(dirpath, f)
							total_size += os.path.getsize(fp)
				else:
					total_size = os.path.getsize(backup_path)

				# Add to backups info
				backups_info.append(
					{
						'path': backup_path,
						'timestamp': timestamp,
						'size': total_size,
						'is_dir': os.path.isdir(backup_path),
					}
				)

			except Exception as e:
				self.logger.warning(
					f'Failed to parse backup info for {backup_path}: {e!s}'
				)
				# Skip this backup

		# Sort backups by timestamp, newest first
		backups_info.sort(key=lambda x: x['timestamp'], reverse=True)

		# Determine which backups to keep and which to delete
		backups_to_keep = []
		backups_to_delete = []

		# Keep at least retention_count backups
		if len(backups_info) <= retention_count:
			backups_to_keep = backups_info
		else:
			# Keep the newest retention_count backups
			backups_to_keep = backups_info[:retention_count]

			# Check age for the rest
			cutoff_date = datetime.datetime.now() - datetime.timedelta(
				days=retention_days
			)

			for backup in backups_info[retention_count:]:
				if backup['timestamp'] >= cutoff_date:
					backups_to_keep.append(backup)
				else:
					backups_to_delete.append(backup)

		# Delete backups if not a dry run
		deleted_backups = []

		if not dry_run:
			for backup in backups_to_delete:
				try:
					backup_path = backup['path']
					self.logger.info(f'Deleting backup: {backup_path}')

					if os.path.isdir(backup_path):
						shutil.rmtree(backup_path)
					else:
						os.remove(backup_path)

					deleted_backups.append(backup)

				except Exception as e:
					self.logger.error(f'Failed to delete backup {backup_path}: {e!s}')
					result.add_error('Failed to delete backup', e)
		else:
			# In dry run, just log
			for backup in backups_to_delete:
				self.logger.info(f'Would delete backup: {backup["path"]} (DRY RUN)')

			deleted_backups = backups_to_delete

		# Calculate sizes
		keep_size = sum(b['size'] for b in backups_to_keep)
		delete_size = sum(b['size'] for b in backups_to_delete)

		# Update result details
		result.details['retention_days'] = retention_days
		result.details['retention_count'] = retention_count
		result.details['total_backups'] = len(backups_info)
		result.details['backups_to_keep'] = len(backups_to_keep)
		result.details['backups_to_delete'] = len(backups_to_delete)
		result.details['keep_size_bytes'] = keep_size
		result.details['delete_size_bytes'] = delete_size
		result.details['keep_size_mb'] = round(keep_size / (1024 * 1024), 2)
		result.details['delete_size_mb'] = round(delete_size / (1024 * 1024), 2)
		result.details['dry_run'] = dry_run

		# Format sizes for message
		keep_size_str = f'{result.details["keep_size_mb"]} MB'
		delete_size_str = f'{result.details["delete_size_mb"]} MB'

		# Update result message
		if dry_run:
			result.message = f'Dry run: Would keep {len(backups_to_keep)} backups ({keep_size_str}) and delete {len(backups_to_delete)} old backups ({delete_size_str})'
		else:
			result.message = f'Kept {len(backups_to_keep)} backups ({keep_size_str}) and deleted {len(deleted_backups)} old backups ({delete_size_str})'

		return result

	def _sanitize_filename(self, name: str) -> str:
		"""
		Sanitize a name for use in a filename.

		Args:
		    name: The name to sanitize.

		Returns:
		    str: The sanitized name.

		"""
		# Replace invalid characters with underscores
		sanitized = re.sub(r'[\\/*?:"<>|]', '_', name)

		# Truncate if too long
		if len(sanitized) > 50:
			sanitized = sanitized[:47] + '...'

		return sanitized
>>>>>>> 223a2666
<|MERGE_RESOLUTION|>--- conflicted
+++ resolved
@@ -10,14 +10,8 @@
 import json
 import os
 import shutil
-<<<<<<< HEAD
-import glob
 import pandas as pd
-from pathlib import Path
-from typing import Dict, Any, List, Optional, Union, Tuple, Set
-=======
 from typing import List, Optional
->>>>>>> 223a2666
 
 from oic_devops.client import OICClient
 from oic_devops.exceptions import OICError
@@ -25,2239 +19,6 @@
 
 
 class BackupWorkflows(BaseWorkflow):
-<<<<<<< HEAD
-    """
-    Workflow operations for backing up OIC resources.
-    
-    This class provides higher-level operations for backing up OIC resources,
-    including full instance backups, resource-specific backups, and restoration.
-    """
-    
-    def execute(self, *args, **kwargs) -> WorkflowResult:
-        """
-        Execute the specified backup workflow.
-        
-        This is a dispatcher method that calls the appropriate workflow
-        based on the operation argument.
-        
-        Args:
-            operation: The workflow operation to execute.
-            **kwargs: Additional arguments specific to the workflow.
-            
-        Returns:
-            WorkflowResult: The workflow execution result.
-        """
-        operation = kwargs.pop("operation", None)
-        
-        if operation == "full_backup":
-            return self.backup_all_resources(**kwargs)
-        elif operation == "selective_backup":
-            return self.backup_selected_resources(**kwargs)
-        elif operation == "backup_integrations":
-            return self.backup_integrations(**kwargs)
-        elif operation == "backup_lookups":
-            return self.backup_lookups(**kwargs)
-        elif operation == "backup_connections":
-            return self.backup_connections(**kwargs)
-        elif operation == "restore_backup":
-            return self.restore_from_backup(**kwargs)
-        elif operation == "prune_backups":
-            return self.prune_old_backups(**kwargs)
-        else:
-            result = WorkflowResult(success=False, message=f"Unknown backup workflow operation: {operation}")
-            result.add_error(f"Unknown operation: {operation}")
-            return result
-    
-    def backup_all_resources(
-        self,
-        backup_dir: str,
-        include_packages: bool = True,
-        include_metadata: bool = True,
-        compress: bool = True,
-        continue_on_error: bool = True
-    ) -> WorkflowResult:
-        """
-        Perform a full backup of all OIC resources.
-        
-        This workflow:
-        1. Creates a backup directory structure
-        2. Backs up all resource types
-        3. Optionally compresses the backup
-        
-        Args:
-            backup_dir: Base directory for the backup.
-            include_packages: Whether to also back up packages.
-            include_metadata: Whether to include metadata about the backup.
-            compress: Whether to compress the backup into a single archive.
-            continue_on_error: Whether to continue if some backups fail.
-            
-        Returns:
-            WorkflowResult: The workflow execution result.
-        """
-        result = WorkflowResult()
-        
-        # Create timestamp for backup
-        backup_timestamp = datetime.datetime.now().strftime("%Y%m%d_%H%M%S")
-        backup_path = os.path.join(backup_dir, f"oic_backup_{backup_timestamp}")
-        
-        # Create backup directories
-        try:
-            os.makedirs(backup_path, exist_ok=True)
-            os.makedirs(os.path.join(backup_path, "integrations"), exist_ok=True)
-            os.makedirs(os.path.join(backup_path, "connections"), exist_ok=True)
-            os.makedirs(os.path.join(backup_path, "lookups"), exist_ok=True)
-            os.makedirs(os.path.join(backup_path, "libraries"), exist_ok=True)
-            
-            if include_packages:
-                os.makedirs(os.path.join(backup_path, "packages"), exist_ok=True)
-                
-            self.logger.info(f"Created backup directory structure at {backup_path}")
-            
-        except Exception as e:
-            result.success = False
-            result.message = f"Failed to create backup directories: {str(e)}"
-            result.add_error("Failed to create backup directories", e)
-            return result
-        
-        # Initialize backup stats
-        backup_stats = {
-            "timestamp": backup_timestamp,
-            "integrations": {"total": 0, "successful": 0, "failed": 0},
-            "connections": {"total": 0, "successful": 0, "failed": 0},
-            "lookups": {"total": 0, "successful": 0, "failed": 0},
-            "libraries": {"total": 0, "successful": 0, "failed": 0},
-            "packages": {"total": 0, "successful": 0, "failed": 0}
-        }
-        
-        # Back up integrations
-        try:
-            self.logger.info("Backing up integrations")
-            
-            # Get all integrations
-            integrations = self.client.integrations.list()
-            backup_stats["integrations"]["total"] = len(integrations)
-            
-            for integration in integrations:
-                integration_id = integration.get("id")
-                integration_name = integration.get("name", "Unknown")
-                
-                if not integration_id:
-                    continue
-                
-                # Create integration export file path
-                export_file = os.path.join(
-                    backup_path, 
-                    "integrations", 
-                    f"{integration_id}_{self._sanitize_filename(integration_name)}.iar"
-                )
-                
-                try:
-                    # Export integration
-                    self.logger.info(f"Exporting integration {integration_name}")
-                    self.client.integrations.export(integration_id, export_file)
-                    
-                    # Update stats
-                    backup_stats["integrations"]["successful"] += 1
-                    
-                    # Add to resources
-                    result.add_resource("integration", integration_id, {
-                        "name": integration_name,
-                        "backup_file": export_file,
-                        "backup_successful": True
-                    })
-                    
-                except OICError as e:
-                    self.logger.error(f"Failed to export integration {integration_name}: {str(e)}")
-                    backup_stats["integrations"]["failed"] += 1
-                    
-                    # Add to resources
-                    result.add_resource("integration", integration_id, {
-                        "name": integration_name,
-                        "backup_successful": False,
-                        "error": str(e)
-                    })
-                    
-                    # Stop if continue_on_error is False
-                    if not continue_on_error:
-                        result.success = False
-                        result.message = f"Backup failed when exporting integration {integration_name}"
-                        result.add_error(f"Failed to export integration", e, integration_id)
-                        break
-            
-        except OICError as e:
-            self.logger.error(f"Failed to get integrations list: {str(e)}")
-            result.add_error("Failed to back up integrations", e)
-            if not continue_on_error:
-                result.success = False
-                result.message = "Backup failed when retrieving integrations"
-                result.details["backup_stats"] = backup_stats
-                result.details["backup_path"] = backup_path
-                return result
-        
-        # Back up connections
-        try:
-            self.logger.info("Backing up connections")
-            
-            # Get all connections
-            connections = self.client.connections.list()
-            backup_stats["connections"]["total"] = len(connections)
-            
-            for connection in connections:
-                connection_id = connection.get("id")
-                connection_name = connection.get("name", "Unknown")
-                
-                if not connection_id:
-                    continue
-                
-                # Create connection export file path
-                export_file = os.path.join(
-                    backup_path, 
-                    "connections", 
-                    f"{connection_id}_{self._sanitize_filename(connection_name)}.json"
-                )
-                
-                try:
-                    # Get connection details for export
-                    connection_details = self.client.connections.get(connection_id)
-                    
-                    # Save to file
-                    with open(export_file, 'w') as f:
-                        json.dump(connection_details, f, indent=2)
-                    
-                    # Update stats
-                    backup_stats["connections"]["successful"] += 1
-                    
-                    # Add to resources
-                    result.add_resource("connection", connection_id, {
-                        "name": connection_name,
-                        "backup_file": export_file,
-                        "backup_successful": True
-                    })
-                    
-                except OICError as e:
-                    self.logger.error(f"Failed to export connection {connection_name}: {str(e)}")
-                    backup_stats["connections"]["failed"] += 1
-                    
-                    # Add to resources
-                    result.add_resource("connection", connection_id, {
-                        "name": connection_name,
-                        "backup_successful": False,
-                        "error": str(e)
-                    })
-                    
-                    # Stop if continue_on_error is False
-                    if not continue_on_error:
-                        result.success = False
-                        result.message = f"Backup failed when exporting connection {connection_name}"
-                        result.add_error(f"Failed to export connection", e, connection_id)
-                        break
-            
-        except OICError as e:
-            self.logger.error(f"Failed to get connections list: {str(e)}")
-            result.add_error("Failed to back up connections", e)
-            if not continue_on_error:
-                result.success = False
-                result.message = "Backup failed when retrieving connections"
-                result.details["backup_stats"] = backup_stats
-                result.details["backup_path"] = backup_path
-                return result
-        
-        # Back up lookups
-        try:
-            self.logger.info("Backing up lookups")
-            
-            # Get all lookups
-            lookups = self.client.lookups.list()
-            backup_stats["lookups"]["total"] = len(lookups)
-            
-            for lookup in lookups:
-                lookup_id = lookup.get("id")
-                lookup_name = lookup.get("name", "Unknown")
-                
-                if not lookup_id:
-                    continue
-                
-                # Create lookup export file path
-                export_file = os.path.join(
-                    backup_path, 
-                    "lookups", 
-                    f"{lookup_id}_{self._sanitize_filename(lookup_name)}.csv"
-                )
-                
-                try:
-                    # Export lookup
-                    self.logger.info(f"Exporting lookup {lookup_name}")
-                    self.client.lookups.export(lookup_id, export_file)
-                    
-                    # Update stats
-                    backup_stats["lookups"]["successful"] += 1
-                    
-                    # Add to resources
-                    result.add_resource("lookup", lookup_id, {
-                        "name": lookup_name,
-                        "backup_file": export_file,
-                        "backup_successful": True
-                    })
-                    
-                except OICError as e:
-                    self.logger.error(f"Failed to export lookup {lookup_name}: {str(e)}")
-                    backup_stats["lookups"]["failed"] += 1
-                    
-                    # Add to resources
-                    result.add_resource("lookup", lookup_id, {
-                        "name": lookup_name,
-                        "backup_successful": False,
-                        "error": str(e)
-                    })
-                    
-                    # Stop if continue_on_error is False
-                    if not continue_on_error:
-                        result.success = False
-                        result.message = f"Backup failed when exporting lookup {lookup_name}"
-                        result.add_error(f"Failed to export lookup", e, lookup_id)
-                        break
-            
-        except OICError as e:
-            self.logger.error(f"Failed to get lookups list: {str(e)}")
-            result.add_error("Failed to back up lookups", e)
-            if not continue_on_error:
-                result.success = False
-                result.message = "Backup failed when retrieving lookups"
-                result.details["backup_stats"] = backup_stats
-                result.details["backup_path"] = backup_path
-                return result
-        
-        # Back up libraries
-        try:
-            self.logger.info("Backing up libraries")
-            
-            # Get all libraries
-            libraries = self.client.libraries.list()
-            backup_stats["libraries"]["total"] = len(libraries)
-            
-            for library in libraries:
-                library_id = library.get("id")
-                library_name = library.get("name", "Unknown")
-                
-                if not library_id:
-                    continue
-                
-                # Create library export file path
-                export_file = os.path.join(
-                    backup_path, 
-                    "libraries", 
-                    f"{library_id}_{self._sanitize_filename(library_name)}.jar"
-                )
-                
-                try:
-                    # Export library
-                    self.logger.info(f"Exporting library {library_name}")
-                    self.client.libraries.export(library_id, export_file)
-                    
-                    # Update stats
-                    backup_stats["libraries"]["successful"] += 1
-                    
-                    # Add to resources
-                    result.add_resource("library", library_id, {
-                        "name": library_name,
-                        "backup_file": export_file,
-                        "backup_successful": True
-                    })
-                    
-                except OICError as e:
-                    self.logger.error(f"Failed to export library {library_name}: {str(e)}")
-                    backup_stats["libraries"]["failed"] += 1
-                    
-                    # Add to resources
-                    result.add_resource("library", library_id, {
-                        "name": library_name,
-                        "backup_successful": False,
-                        "error": str(e)
-                    })
-                    
-                    # Stop if continue_on_error is False
-                    if not continue_on_error:
-                        result.success = False
-                        result.message = f"Backup failed when exporting library {library_name}"
-                        result.add_error(f"Failed to export library", e, library_id)
-                        break
-            
-        except OICError as e:
-            self.logger.error(f"Failed to get libraries list: {str(e)}")
-            result.add_error("Failed to back up libraries", e)
-            if not continue_on_error:
-                result.success = False
-                result.message = "Backup failed when retrieving libraries"
-                result.details["backup_stats"] = backup_stats
-                result.details["backup_path"] = backup_path
-                return result
-        
-        # Back up packages if requested
-        if include_packages:
-            try:
-                self.logger.info("Backing up packages")
-                
-                # Get all packages
-                packages = self.client.packages.list()
-                backup_stats["packages"]["total"] = len(packages)
-                
-                for package in packages:
-                    package_id = package.get("id")
-                    package_name = package.get("name", "Unknown")
-                    
-                    if not package_id:
-                        continue
-                    
-                    # Create package export file path
-                    export_file = os.path.join(
-                        backup_path, 
-                        "packages", 
-                        f"{package_id}_{self._sanitize_filename(package_name)}.par"
-                    )
-                    
-                    try:
-                        # Export package
-                        self.logger.info(f"Exporting package {package_name}")
-                        self.client.packages.export(package_id, export_file)
-                        
-                        # Update stats
-                        backup_stats["packages"]["successful"] += 1
-                        
-                        # Add to resources
-                        result.add_resource("package", package_id, {
-                            "name": package_name,
-                            "backup_file": export_file,
-                            "backup_successful": True
-                        })
-                        
-                    except OICError as e:
-                        self.logger.error(f"Failed to export package {package_name}: {str(e)}")
-                        backup_stats["packages"]["failed"] += 1
-                        
-                        # Add to resources
-                        result.add_resource("package", package_id, {
-                            "name": package_name,
-                            "backup_successful": False,
-                            "error": str(e)
-                        })
-                        
-                        # Stop if continue_on_error is False
-                        if not continue_on_error:
-                            result.success = False
-                            result.message = f"Backup failed when exporting package {package_name}"
-                            result.add_error(f"Failed to export package", e, package_id)
-                            break
-                
-            except OICError as e:
-                self.logger.error(f"Failed to get packages list: {str(e)}")
-                result.add_error("Failed to back up packages", e)
-                if not continue_on_error:
-                    result.success = False
-                    result.message = "Backup failed when retrieving packages"
-                    result.details["backup_stats"] = backup_stats
-                    result.details["backup_path"] = backup_path
-                    return result
-        
-        # Create metadata file if requested
-        if include_metadata:
-            try:
-                self.logger.info("Creating backup metadata")
-                
-                # Get instance info and other metadata
-                instance_info = {}
-                
-                try:
-                    # Get instance stats
-                    instance_stats = self.client.monitoring.get_instance_stats()
-                    instance_info["stats"] = instance_stats
-                except:
-                    # Continue even if we can't get instance stats
-                    pass
-                
-                # Create metadata
-                metadata = {
-                    "backup_timestamp": backup_timestamp,
-                    "backup_stats": backup_stats,
-                    "instance_info": instance_info,
-                }
-                
-                # Save metadata
-                metadata_file = os.path.join(backup_path, "backup_metadata.json")
-                with open(metadata_file, 'w') as f:
-                    json.dump(metadata, f, indent=2)
-                
-                self.logger.info(f"Created backup metadata at {metadata_file}")
-                
-            except Exception as e:
-                self.logger.error(f"Failed to create backup metadata: {str(e)}")
-                # Continue with backup even if metadata creation fails
-        
-        # Compress backup if requested
-        if compress:
-            try:
-                self.logger.info("Compressing backup")
-                
-                # Create archive name
-                archive_path = f"{backup_path}.zip"
-                
-                # Create archive
-                shutil.make_archive(backup_path, 'zip', backup_path)
-                
-                # Remove original directory if archive was created successfully
-                if os.path.exists(archive_path):
-                    shutil.rmtree(backup_path)
-                    
-                self.logger.info(f"Compressed backup to {archive_path}")
-                
-                # Update backup path to archive
-                backup_path = archive_path
-                
-            except Exception as e:
-                self.logger.error(f"Failed to compress backup: {str(e)}")
-                # Continue even if compression fails
-        
-        # Calculate total backup statistics
-        total_resources = sum(backup_stats[resource_type]["total"] for resource_type in backup_stats if resource_type != "timestamp")
-        successful_resources = sum(backup_stats[resource_type]["successful"] for resource_type in backup_stats if resource_type != "timestamp")
-        failed_resources = sum(backup_stats[resource_type]["failed"] for resource_type in backup_stats if resource_type != "timestamp")
-        
-        # Update result details
-        result.details["backup_stats"] = backup_stats
-        result.details["backup_path"] = backup_path
-        result.details["total_resources"] = total_resources
-        result.details["successful_resources"] = successful_resources
-        result.details["failed_resources"] = failed_resources
-        
-        # Update result success and message
-        if failed_resources > 0:
-            result.success = False
-            result.message = f"Backup completed with {failed_resources} of {total_resources} resources failed"
-        else:
-            result.message = f"Successfully backed up all {total_resources} resources to {backup_path}"
-            
-        return result
-    
-    def backup_selected_resources(
-        self,
-        backup_dir: str,
-        integration_ids: Optional[List[str]] = None,
-        connection_ids: Optional[List[str]] = None,
-        lookup_ids: Optional[List[str]] = None,
-        library_ids: Optional[List[str]] = None,
-        package_ids: Optional[List[str]] = None,
-        compress: bool = True,
-        continue_on_error: bool = True
-    ) -> WorkflowResult:
-        """
-        Perform a selective backup of specified OIC resources.
-        
-        This workflow:
-        1. Creates a backup directory structure
-        2. Backs up only the specified resources
-        3. Optionally compresses the backup
-        
-        Args:
-            backup_dir: Base directory for the backup.
-            integration_ids: Optional list of integration IDs to back up.
-            connection_ids: Optional list of connection IDs to back up.
-            lookup_ids: Optional list of lookup IDs to back up.
-            library_ids: Optional list of library IDs to back up.
-            package_ids: Optional list of package IDs to back up.
-            compress: Whether to compress the backup into a single archive.
-            continue_on_error: Whether to continue if some backups fail.
-            
-        Returns:
-            WorkflowResult: The workflow execution result.
-        """
-        result = WorkflowResult()
-        
-        # Check if any resources were specified
-        has_resources = bool(
-            integration_ids or connection_ids or lookup_ids or 
-            library_ids or package_ids
-        )
-        
-        if not has_resources:
-            result.message = "No resources specified for backup"
-            return result
-        
-        # Create timestamp for backup
-        backup_timestamp = datetime.datetime.now().strftime("%Y%m%d_%H%M%S")
-        backup_path = os.path.join(backup_dir, f"oic_selective_backup_{backup_timestamp}")
-        
-        # Create backup directories as needed
-        try:
-            os.makedirs(backup_path, exist_ok=True)
-            
-            if integration_ids:
-                os.makedirs(os.path.join(backup_path, "integrations"), exist_ok=True)
-                
-            if connection_ids:
-                os.makedirs(os.path.join(backup_path, "connections"), exist_ok=True)
-                
-            if lookup_ids:
-                os.makedirs(os.path.join(backup_path, "lookups"), exist_ok=True)
-                
-            if library_ids:
-                os.makedirs(os.path.join(backup_path, "libraries"), exist_ok=True)
-                
-            if package_ids:
-                os.makedirs(os.path.join(backup_path, "packages"), exist_ok=True)
-                
-            self.logger.info(f"Created backup directory structure at {backup_path}")
-            
-        except Exception as e:
-            result.success = False
-            result.message = f"Failed to create backup directories: {str(e)}"
-            result.add_error("Failed to create backup directories", e)
-            return result
-        
-        # Initialize backup stats
-        backup_stats = {
-            "timestamp": backup_timestamp,
-            "integrations": {"total": 0, "successful": 0, "failed": 0},
-            "connections": {"total": 0, "successful": 0, "failed": 0},
-            "lookups": {"total": 0, "successful": 0, "failed": 0},
-            "libraries": {"total": 0, "successful": 0, "failed": 0},
-            "packages": {"total": 0, "successful": 0, "failed": 0}
-        }
-        
-        # Back up integrations
-        if integration_ids:
-            backup_stats["integrations"]["total"] = len(integration_ids)
-            
-            for integration_id in integration_ids:
-                try:
-                    # Get integration details
-                    integration = self.client.integrations.get(integration_id)
-                    integration_name = integration.get("name", "Unknown")
-                    
-                    # Create integration export file path
-                    export_file = os.path.join(
-                        backup_path, 
-                        "integrations", 
-                        f"{integration_id}_{self._sanitize_filename(integration_name)}.iar"
-                    )
-                    
-                    # Export integration
-                    self.logger.info(f"Exporting integration {integration_name}")
-                    self.client.integrations.export(integration_id, export_file)
-                    
-                    # Update stats
-                    backup_stats["integrations"]["successful"] += 1
-                    
-                    # Add to resources
-                    result.add_resource("integration", integration_id, {
-                        "name": integration_name,
-                        "backup_file": export_file,
-                        "backup_successful": True
-                    })
-                    
-                except OICError as e:
-                    self.logger.error(f"Failed to export integration {integration_id}: {str(e)}")
-                    backup_stats["integrations"]["failed"] += 1
-                    
-                    # Add to resources
-                    result.add_resource("integration", integration_id, {
-                        "backup_successful": False,
-                        "error": str(e)
-                    })
-                    
-                    # Stop if continue_on_error is False
-                    if not continue_on_error:
-                        result.success = False
-                        result.message = f"Backup failed when exporting integration {integration_id}"
-                        result.add_error(f"Failed to export integration", e, integration_id)
-                        break
-        
-        # Back up connections
-        if connection_ids and (result.success or continue_on_error):
-            backup_stats["connections"]["total"] = len(connection_ids)
-            
-            for connection_id in connection_ids:
-                try:
-                    # Get connection details
-                    connection = self.client.connections.get(connection_id)
-                    connection_name = connection.get("name", "Unknown")
-                    
-                    # Create connection export file path
-                    export_file = os.path.join(
-                        backup_path, 
-                        "connections", 
-                        f"{connection_id}_{self._sanitize_filename(connection_name)}.json"
-                    )
-                    
-                    # Save to file
-                    with open(export_file, 'w') as f:
-                        json.dump(connection, f, indent=2)
-                    
-                    # Update stats
-                    backup_stats["connections"]["successful"] += 1
-                    
-                    # Add to resources
-                    result.add_resource("connection", connection_id, {
-                        "name": connection_name,
-                        "backup_file": export_file,
-                        "backup_successful": True
-                    })
-                    
-                except OICError as e:
-                    self.logger.error(f"Failed to export connection {connection_id}: {str(e)}")
-                    backup_stats["connections"]["failed"] += 1
-                    
-                    # Add to resources
-                    result.add_resource("connection", connection_id, {
-                        "backup_successful": False,
-                        "error": str(e)
-                    })
-                    
-                    # Stop if continue_on_error is False
-                    if not continue_on_error:
-                        result.success = False
-                        result.message = f"Backup failed when exporting connection {connection_id}"
-                        result.add_error(f"Failed to export connection", e, connection_id)
-                        break
-        
-        # Back up lookups
-        if lookup_ids and (result.success or continue_on_error):
-            backup_stats["lookups"]["total"] = len(lookup_ids)
-            
-            for lookup_id in lookup_ids:
-                try:
-                    # Get lookup details
-                    lookup = self.client.lookups.get(lookup_id)
-                    lookup_name = lookup.get("name", "Unknown")
-                    
-                    # Create lookup export file path
-                    export_file = os.path.join(
-                        backup_path, 
-                        "lookups", 
-                        f"{lookup_id}_{self._sanitize_filename(lookup_name)}.csv"
-                    )
-                    
-                    # Export lookup
-                    self.logger.info(f"Exporting lookup {lookup_name}")
-                    self.client.lookups.export(lookup_id, export_file)
-                    
-                    # Update stats
-                    backup_stats["lookups"]["successful"] += 1
-                    
-                    # Add to resources
-                    result.add_resource("lookup", lookup_id, {
-                        "name": lookup_name,
-                        "backup_file": export_file,
-                        "backup_successful": True
-                    })
-                    
-                except OICError as e:
-                    self.logger.error(f"Failed to export lookup {lookup_id}: {str(e)}")
-                    backup_stats["lookups"]["failed"] += 1
-                    
-                    # Add to resources
-                    result.add_resource("lookup", lookup_id, {
-                        "backup_successful": False,
-                        "error": str(e)
-                    })
-                    
-                    # Stop if continue_on_error is False
-                    if not continue_on_error:
-                        result.success = False
-                        result.message = f"Backup failed when exporting lookup {lookup_id}"
-                        result.add_error(f"Failed to export lookup", e, lookup_id)
-                        break
-        
-        # Back up libraries
-        if library_ids and (result.success or continue_on_error):
-            backup_stats["libraries"]["total"] = len(library_ids)
-            
-            for library_id in library_ids:
-                try:
-                    # Get library details
-                    library = self.client.libraries.get(library_id)
-                    library_name = library.get("name", "Unknown")
-                    
-                    # Create library export file path
-                    export_file = os.path.join(
-                        backup_path, 
-                        "libraries", 
-                        f"{library_id}_{self._sanitize_filename(library_name)}.jar"
-                    )
-                    
-                    # Export library
-                    self.logger.info(f"Exporting library {library_name}")
-                    self.client.libraries.export(library_id, export_file)
-                    
-                    # Update stats
-                    backup_stats["libraries"]["successful"] += 1
-                    
-                    # Add to resources
-                    result.add_resource("library", library_id, {
-                        "name": library_name,
-                        "backup_file": export_file,
-                        "backup_successful": True
-                    })
-                    
-                except OICError as e:
-                    self.logger.error(f"Failed to export library {library_id}: {str(e)}")
-                    backup_stats["libraries"]["failed"] += 1
-                    
-                    # Add to resources
-                    result.add_resource("library", library_id, {
-                        "backup_successful": False,
-                        "error": str(e)
-                    })
-                    
-                    # Stop if continue_on_error is False
-                    if not continue_on_error:
-                        result.success = False
-                        result.message = f"Backup failed when exporting library {library_id}"
-                        result.add_error(f"Failed to export library", e, library_id)
-                        break
-        
-        # Back up packages
-        if package_ids and (result.success or continue_on_error):
-            backup_stats["packages"]["total"] = len(package_ids)
-            
-            for package_id in package_ids:
-                try:
-                    # Get package details
-                    package = self.client.packages.get(package_id)
-                    package_name = package.get("name", "Unknown")
-                    
-                    # Create package export file path
-                    export_file = os.path.join(
-                        backup_path, 
-                        "packages", 
-                        f"{package_id}_{self._sanitize_filename(package_name)}.par"
-                    )
-                    
-                    # Export package
-                    self.logger.info(f"Exporting package {package_name}")
-                    self.client.packages.export(package_id, export_file)
-                    
-                    # Update stats
-                    backup_stats["packages"]["successful"] += 1
-                    
-                    # Add to resources
-                    result.add_resource("package", package_id, {
-                        "name": package_name,
-                        "backup_file": export_file,
-                        "backup_successful": True
-                    })
-                    
-                except OICError as e:
-                    self.logger.error(f"Failed to export package {package_id}: {str(e)}")
-                    backup_stats["packages"]["failed"] += 1
-                    
-                    # Add to resources
-                    result.add_resource("package", package_id, {
-                        "backup_successful": False,
-                        "error": str(e)
-                    })
-                    
-                    # Stop if continue_on_error is False
-                    if not continue_on_error:
-                        result.success = False
-                        result.message = f"Backup failed when exporting package {package_id}"
-                        result.add_error(f"Failed to export package", e, package_id)
-                        break
-        
-        # Create metadata file
-        try:
-            self.logger.info("Creating backup metadata")
-            
-            # Create metadata
-            metadata = {
-                "backup_timestamp": backup_timestamp,
-                "backup_stats": backup_stats,
-                "selective_backup": True,
-                "resource_counts": {
-                    "integrations": len(integration_ids) if integration_ids else 0,
-                    "connections": len(connection_ids) if connection_ids else 0,
-                    "lookups": len(lookup_ids) if lookup_ids else 0,
-                    "libraries": len(library_ids) if library_ids else 0,
-                    "packages": len(package_ids) if package_ids else 0
-                }
-            }
-            
-            # Save metadata
-            metadata_file = os.path.join(backup_path, "backup_metadata.json")
-            with open(metadata_file, 'w') as f:
-                json.dump(metadata, f, indent=2)
-            
-            self.logger.info(f"Created backup metadata at {metadata_file}")
-            
-        except Exception as e:
-            self.logger.error(f"Failed to create backup metadata: {str(e)}")
-            # Continue with backup even if metadata creation fails
-        
-        # Compress backup if requested
-        if compress:
-            try:
-                self.logger.info("Compressing backup")
-                
-                # Create archive name
-                archive_path = f"{backup_path}.zip"
-                
-                # Create archive
-                shutil.make_archive(backup_path, 'zip', backup_path)
-                
-                # Remove original directory if archive was created successfully
-                if os.path.exists(archive_path):
-                    shutil.rmtree(backup_path)
-                    
-                self.logger.info(f"Compressed backup to {archive_path}")
-                
-                # Update backup path to archive
-                backup_path = archive_path
-                
-            except Exception as e:
-                self.logger.error(f"Failed to compress backup: {str(e)}")
-                # Continue even if compression fails
-        
-        # Calculate total backup statistics
-        total_resources = sum(backup_stats[resource_type]["total"] for resource_type in backup_stats if resource_type != "timestamp")
-        successful_resources = sum(backup_stats[resource_type]["successful"] for resource_type in backup_stats if resource_type != "timestamp")
-        failed_resources = sum(backup_stats[resource_type]["failed"] for resource_type in backup_stats if resource_type != "timestamp")
-        
-        # Update result details
-        result.details["backup_stats"] = backup_stats
-        result.details["backup_path"] = backup_path
-        result.details["total_resources"] = total_resources
-        result.details["successful_resources"] = successful_resources
-        result.details["failed_resources"] = failed_resources
-        
-        # Update result success and message
-        if failed_resources > 0:
-            result.success = False
-            result.message = f"Selective backup completed with {failed_resources} of {total_resources} resources failed"
-        else:
-            result.message = f"Successfully backed up all {total_resources} selected resources to {backup_path}"
-            
-        return result
-    
-    def backup_integrations(
-        self,
-        backup_dir: str,
-        filter_query: Optional[str] = None,
-        include_dependencies: bool = False,
-        compress: bool = True,
-        continue_on_error: bool = True
-    ) -> WorkflowResult:
-        """
-        Back up integrations with optional filtering.
-        
-        This workflow:
-        1. Gets integrations based on filter criteria
-        2. Backs up the integrations
-        3. Optionally backs up dependencies
-        
-        Args:
-            backup_dir: Base directory for the backup.
-            filter_query: Optional query to filter integrations.
-            include_dependencies: Whether to include dependencies (connections, lookups).
-            compress: Whether to compress the backup into a single archive.
-            continue_on_error: Whether to continue if some backups fail.
-            
-        Returns:
-            WorkflowResult: The workflow execution result.
-        """
-        result = WorkflowResult()
-        
-        # Create timestamp for backup
-        backup_timestamp = datetime.datetime.now().strftime("%Y%m%d_%H%M%S")
-        backup_path = os.path.join(backup_dir, f"oic_integrations_backup_{backup_timestamp}")
-        
-        # Create backup directories
-        try:
-            os.makedirs(backup_path, exist_ok=True)
-            os.makedirs(os.path.join(backup_path, "integrations"), exist_ok=True)
-            
-            if include_dependencies:
-                os.makedirs(os.path.join(backup_path, "connections"), exist_ok=True)
-                os.makedirs(os.path.join(backup_path, "lookups"), exist_ok=True)
-                
-            self.logger.info(f"Created backup directory structure at {backup_path}")
-            
-        except Exception as e:
-            result.success = False
-            result.message = f"Failed to create backup directories: {str(e)}"
-            result.add_error("Failed to create backup directories", e)
-            return result
-        
-        # Initialize backup stats
-        backup_stats = {
-            "timestamp": backup_timestamp,
-            "integrations": {"total": 0, "successful": 0, "failed": 0},
-            "connections": {"total": 0, "successful": 0, "failed": 0},
-            "lookups": {"total": 0, "successful": 0, "failed": 0}
-        }
-        
-        # Get integrations based on filter
-        try:
-            params = {}
-            if filter_query:
-                params["q"] = filter_query
-                
-            integrations = self.client.integrations.list(params=params)
-            backup_stats["integrations"]["total"] = len(integrations)
-            
-            if not integrations:
-                result.message = "No integrations found matching the filter criteria"
-                return result
-                
-            # Track dependencies
-            dependencies = {
-                "connections": set(),
-                "lookups": set()
-            }
-            
-            # Back up each integration
-            for integration in integrations:
-                integration_id = integration.get("id")
-                integration_name = integration.get("name", "Unknown")
-                
-                if not integration_id:
-                    continue
-                
-                # Create integration export file path
-                export_file = os.path.join(
-                    backup_path, 
-                    "integrations", 
-                    f"{integration_id}_{self._sanitize_filename(integration_name)}.iar"
-                )
-                
-                try:
-                    # Export integration
-                    self.logger.info(f"Exporting integration {integration_name}")
-                    self.client.integrations.export(integration_id, export_file)
-                    
-                    # Update stats
-                    backup_stats["integrations"]["successful"] += 1
-                    
-                    # Add to resources
-                    result.add_resource("integration", integration_id, {
-                        "name": integration_name,
-                        "backup_file": export_file,
-                        "backup_successful": True
-                    })
-                    
-                    # Find dependencies if requested
-                    if include_dependencies:
-                        try:
-                            # Get detailed integration to find dependencies
-                            integration_detail = self.client.integrations.get(integration_id)
-                            
-                            # Look for connection references
-                            if "references" in integration_detail:
-                                for ref in integration_detail["references"]:
-                                    if isinstance(ref, dict):
-                                        ref_type = ref.get("type")
-                                        ref_id = ref.get("id")
-                                        
-                                        if ref_type == "CONNECTION" and ref_id:
-                                            dependencies["connections"].add(ref_id)
-                                        elif ref_type == "LOOKUP" and ref_id:
-                                            dependencies["lookups"].add(ref_id)
-                            
-                            # Look for connection references in other sections
-                            for section in ["triggers", "invokes"]:
-                                if section in integration_detail:
-                                    for item in integration_detail[section]:
-                                        if isinstance(item, dict) and "connectionId" in item:
-                                            conn_id = item["connectionId"]
-                                            if conn_id:
-                                                dependencies["connections"].add(conn_id)
-                                                
-                        except OICError as e:
-                            self.logger.warning(f"Failed to get dependencies for integration {integration_name}: {str(e)}")
-                            # Continue even if we can't get dependencies
-                    
-                except OICError as e:
-                    self.logger.error(f"Failed to export integration {integration_name}: {str(e)}")
-                    backup_stats["integrations"]["failed"] += 1
-                    
-                    # Add to resources
-                    result.add_resource("integration", integration_id, {
-                        "name": integration_name,
-                        "backup_successful": False,
-                        "error": str(e)
-                    })
-                    
-                    # Stop if continue_on_error is False
-                    if not continue_on_error:
-                        result.success = False
-                        result.message = f"Backup failed when exporting integration {integration_name}"
-                        result.add_error(f"Failed to export integration", e, integration_id)
-                        break
-            
-            # Back up dependencies if requested and any integrations were backed up successfully
-            if include_dependencies and backup_stats["integrations"]["successful"] > 0:
-                # Back up connections
-                if dependencies["connections"]:
-                    backup_stats["connections"]["total"] = len(dependencies["connections"])
-                    
-                    for connection_id in dependencies["connections"]:
-                        try:
-                            # Get connection details
-                            connection = self.client.connections.get(connection_id)
-                            connection_name = connection.get("name", "Unknown")
-                            
-                            # Create connection export file path
-                            export_file = os.path.join(
-                                backup_path, 
-                                "connections", 
-                                f"{connection_id}_{self._sanitize_filename(connection_name)}.json"
-                            )
-                            
-                            # Save to file
-                            with open(export_file, 'w') as f:
-                                json.dump(connection, f, indent=2)
-                            
-                            # Update stats
-                            backup_stats["connections"]["successful"] += 1
-                            
-                            # Add to resources
-                            result.add_resource("connection", connection_id, {
-                                "name": connection_name,
-                                "backup_file": export_file,
-                                "backup_successful": True
-                            })
-                            
-                        except OICError as e:
-                            self.logger.error(f"Failed to export connection {connection_id}: {str(e)}")
-                            backup_stats["connections"]["failed"] += 1
-                            
-                            # Add to resources
-                            result.add_resource("connection", connection_id, {
-                                "backup_successful": False,
-                                "error": str(e)
-                            })
-                            
-                            # Continue even if one dependency fails
-                
-                # Back up lookups
-                if dependencies["lookups"]:
-                    backup_stats["lookups"]["total"] = len(dependencies["lookups"])
-                    
-                    for lookup_id in dependencies["lookups"]:
-                        try:
-                            # Get lookup details
-                            lookup = self.client.lookups.get(lookup_id)
-                            lookup_name = lookup.get("name", "Unknown")
-                            
-                            # Create lookup export file path
-                            export_file = os.path.join(
-                                backup_path, 
-                                "lookups", 
-                                f"{lookup_id}_{self._sanitize_filename(lookup_name)}.csv"
-                            )
-                            
-                            # Export lookup
-                            self.logger.info(f"Exporting lookup {lookup_name}")
-                            self.client.lookups.export(lookup_id, export_file)
-                            
-                            # Update stats
-                            backup_stats["lookups"]["successful"] += 1
-                            
-                            # Add to resources
-                            result.add_resource("lookup", lookup_id, {
-                                "name": lookup_name,
-                                "backup_file": export_file,
-                                "backup_successful": True
-                            })
-                            
-                        except OICError as e:
-                            self.logger.error(f"Failed to export lookup {lookup_id}: {str(e)}")
-                            backup_stats["lookups"]["failed"] += 1
-                            
-                            # Add to resources
-                            result.add_resource("lookup", lookup_id, {
-                                "backup_successful": False,
-                                "error": str(e)
-                            })
-                            
-                            # Continue even if one dependency fails
-            
-        except OICError as e:
-            self.logger.error(f"Failed to get integrations: {str(e)}")
-            result.add_error("Failed to get integrations", e)
-            result.success = False
-            result.message = "Backup failed when retrieving integrations"
-            return result
-        
-        # Create metadata file
-        try:
-            self.logger.info("Creating backup metadata")
-            
-            # Create metadata
-            metadata = {
-                "backup_timestamp": backup_timestamp,
-                "backup_stats": backup_stats,
-                "filter_query": filter_query,
-                "include_dependencies": include_dependencies
-            }
-            
-            # Save metadata
-            metadata_file = os.path.join(backup_path, "backup_metadata.json")
-            with open(metadata_file, 'w') as f:
-                json.dump(metadata, f, indent=2)
-            
-            self.logger.info(f"Created backup metadata at {metadata_file}")
-            
-        except Exception as e:
-            self.logger.error(f"Failed to create backup metadata: {str(e)}")
-            # Continue with backup even if metadata creation fails
-        
-        # Compress backup if requested
-        if compress:
-            try:
-                self.logger.info("Compressing backup")
-                
-                # Create archive name
-                archive_path = f"{backup_path}.zip"
-                
-                # Create archive
-                shutil.make_archive(backup_path, 'zip', backup_path)
-                
-                # Remove original directory if archive was created successfully
-                if os.path.exists(archive_path):
-                    shutil.rmtree(backup_path)
-                    
-                self.logger.info(f"Compressed backup to {archive_path}")
-                
-                # Update backup path to archive
-                backup_path = archive_path
-                
-            except Exception as e:
-                self.logger.error(f"Failed to compress backup: {str(e)}")
-                # Continue even if compression fails
-        
-        # Calculate total backup statistics
-        total_resources = sum(backup_stats[resource_type]["total"] for resource_type in backup_stats if resource_type != "timestamp")
-        successful_resources = sum(backup_stats[resource_type]["successful"] for resource_type in backup_stats if resource_type != "timestamp")
-        failed_resources = sum(backup_stats[resource_type]["failed"] for resource_type in backup_stats if resource_type != "timestamp")
-        
-        # Update result details
-        result.details["backup_stats"] = backup_stats
-        result.details["backup_path"] = backup_path
-        result.details["total_resources"] = total_resources
-        result.details["successful_resources"] = successful_resources
-        result.details["failed_resources"] = failed_resources
-        
-        # Update result success and message
-        if failed_resources > 0:
-            result.success = False
-            result.message = f"Integration backup completed with {failed_resources} of {total_resources} resources failed"
-        else:
-            result.message = f"Successfully backed up {backup_stats['integrations']['successful']} integrations"
-            
-            if include_dependencies:
-                result.message += f" and {backup_stats['connections']['successful'] + backup_stats['lookups']['successful']} dependencies"
-                
-            result.message += f" to {backup_path}"
-            
-        return result
-    
-    def backup_lookups(
-        self,
-        backup_dir: str,
-        filter_query: Optional[str] = None,
-        include_data: bool = True,
-        compress: bool = True,
-        continue_on_error: bool = True
-    ) -> WorkflowResult:
-        """
-        Back up lookups with optional filtering.
-        
-        This workflow:
-        1. Gets lookups based on filter criteria
-        2. Backs up the lookups and optionally their data
-        
-        Args:
-            backup_dir: Base directory for the backup.
-            filter_query: Optional query to filter lookups.
-            include_data: Whether to include lookup data.
-            compress: Whether to compress the backup into a single archive.
-            continue_on_error: Whether to continue if some backups fail.
-            
-        Returns:
-            WorkflowResult: The workflow execution result.
-        """
-        result = WorkflowResult()
-        
-        # Create timestamp for backup
-        backup_timestamp = datetime.datetime.now().strftime("%Y%m%d_%H%M%S")
-        backup_path = os.path.join(backup_dir, f"oic_lookups_backup_{backup_timestamp}")
-        
-        # Create backup directories
-        try:
-            os.makedirs(backup_path, exist_ok=True)
-            os.makedirs(os.path.join(backup_path, "lookups"), exist_ok=True)
-            
-            if include_data:
-                os.makedirs(os.path.join(backup_path, "lookup_data"), exist_ok=True)
-                
-            self.logger.info(f"Created backup directory structure at {backup_path}")
-            
-        except Exception as e:
-            result.success = False
-            result.message = f"Failed to create backup directories: {str(e)}"
-            result.add_error("Failed to create backup directories", e)
-            return result
-        
-        # Initialize backup stats
-        backup_stats = {
-            "timestamp": backup_timestamp,
-            "lookups": {"total": 0, "successful": 0, "failed": 0},
-            "lookup_data": {"total": 0, "successful": 0, "failed": 0}
-        }
-        
-        # Get lookups based on filter
-        try:
-            params = {}
-            if filter_query:
-                params["q"] = filter_query
-                
-            lookups = self.client.lookups.list(params=params)
-            backup_stats["lookups"]["total"] = len(lookups)
-            
-            if not lookups:
-                result.message = "No lookups found matching the filter criteria"
-                return result
-                
-            # Back up each lookup
-            for lookup in lookups:
-                lookup_id = lookup.get("id")
-                lookup_name = lookup.get("name", "Unknown")
-                
-                if not lookup_id:
-                    continue
-                
-                # Create lookup export file path
-                export_file = os.path.join(
-                    backup_path, 
-                    "lookups", 
-                    f"{lookup_id}_{self._sanitize_filename(lookup_name)}.csv"
-                )
-                
-                try:
-                    # Export lookup
-                    self.logger.info(f"Exporting lookup {lookup_name}")
-                    self.client.lookups.export(lookup_id, export_file)
-                    
-                    # Update stats
-                    backup_stats["lookups"]["successful"] += 1
-                    
-                    # Add to resources
-                    result.add_resource("lookup", lookup_id, {
-                        "name": lookup_name,
-                        "backup_file": export_file,
-                        "backup_successful": True
-                    })
-                    
-                    # Backup lookup data if requested
-                    if include_data:
-                        try:
-                            # Get lookup data
-                            lookup_data = self.client.lookups.get_data(lookup_id)
-                            
-                            # Create data export file
-                            data_file = os.path.join(
-                                backup_path, 
-                                "lookup_data", 
-                                f"{lookup_id}_{self._sanitize_filename(lookup_name)}_data.json"
-                            )
-                            
-                            # Save data to file
-                            with open(data_file, 'w') as f:
-                                json.dump(lookup_data, f, indent=2)
-                                
-                            # Update stats
-                            backup_stats["lookup_data"]["successful"] += 1
-                            backup_stats["lookup_data"]["total"] += 1
-                            
-                        except OICError as e:
-                            self.logger.warning(f"Failed to get data for lookup {lookup_name}: {str(e)}")
-                            backup_stats["lookup_data"]["failed"] += 1
-                            backup_stats["lookup_data"]["total"] += 1
-                            
-                            # Continue even if we can't get data for one lookup
-                    
-                except OICError as e:
-                    self.logger.error(f"Failed to export lookup {lookup_name}: {str(e)}")
-                    backup_stats["lookups"]["failed"] += 1
-                    
-                    # Add to resources
-                    result.add_resource("lookup", lookup_id, {
-                        "name": lookup_name,
-                        "backup_successful": False,
-                        "error": str(e)
-                    })
-                    
-                    # Stop if continue_on_error is False
-                    if not continue_on_error:
-                        result.success = False
-                        result.message = f"Backup failed when exporting lookup {lookup_name}"
-                        result.add_error(f"Failed to export lookup", e, lookup_id)
-                        break
-            
-        except OICError as e:
-            self.logger.error(f"Failed to get lookups: {str(e)}")
-            result.add_error("Failed to get lookups", e)
-            result.success = False
-            result.message = "Backup failed when retrieving lookups"
-            return result
-        
-        # Create metadata file
-        try:
-            self.logger.info("Creating backup metadata")
-            
-            # Create metadata
-            metadata = {
-                "backup_timestamp": backup_timestamp,
-                "backup_stats": backup_stats,
-                "filter_query": filter_query,
-                "include_data": include_data
-            }
-            
-            # Save metadata
-            metadata_file = os.path.join(backup_path, "backup_metadata.json")
-            with open(metadata_file, 'w') as f:
-                json.dump(metadata, f, indent=2)
-            
-            self.logger.info(f"Created backup metadata at {metadata_file}")
-            
-        except Exception as e:
-            self.logger.error(f"Failed to create backup metadata: {str(e)}")
-            # Continue with backup even if metadata creation fails
-        
-        # Compress backup if requested
-        if compress:
-            try:
-                self.logger.info("Compressing backup")
-                
-                # Create archive name
-                archive_path = f"{backup_path}.zip"
-                
-                # Create archive
-                shutil.make_archive(backup_path, 'zip', backup_path)
-                
-                # Remove original directory if archive was created successfully
-                if os.path.exists(archive_path):
-                    shutil.rmtree(backup_path)
-                    
-                self.logger.info(f"Compressed backup to {archive_path}")
-                
-                # Update backup path to archive
-                backup_path = archive_path
-                
-            except Exception as e:
-                self.logger.error(f"Failed to compress backup: {str(e)}")
-                # Continue even if compression fails
-        
-        # Calculate total backup statistics
-        total_resources = backup_stats["lookups"]["total"] + (backup_stats["lookup_data"]["total"] if include_data else 0)
-        successful_resources = backup_stats["lookups"]["successful"] + (backup_stats["lookup_data"]["successful"] if include_data else 0)
-        failed_resources = backup_stats["lookups"]["failed"] + (backup_stats["lookup_data"]["failed"] if include_data else 0)
-        
-        # Update result details
-        result.details["backup_stats"] = backup_stats
-        result.details["backup_path"] = backup_path
-        result.details["total_resources"] = total_resources
-        result.details["successful_resources"] = successful_resources
-        result.details["failed_resources"] = failed_resources
-        
-        # Update result success and message
-        if failed_resources > 0:
-            result.success = False
-            result.message = f"Lookup backup completed with {failed_resources} of {total_resources} resources failed"
-        else:
-            result.message = f"Successfully backed up {backup_stats['lookups']['successful']} lookups"
-            
-            if include_data:
-                result.message += f" with data"
-                
-            result.message += f" to {backup_path}"
-            
-        return result
-    
-    def backup_connections(
-        self,
-        backup_dir: str,
-        filter_query: Optional[str] = None,
-        include_credentials: bool = False,
-        compress: bool = True,
-        continue_on_error: bool = True
-    ) -> WorkflowResult:
-        """
-        Back up connections with optional filtering.
-        
-        This workflow:
-        1. Gets connections based on filter criteria
-        2. Backs up the connections
-        3. Optionally includes or redacts credentials
-        
-        Args:
-            backup_dir: Base directory for the backup.
-            filter_query: Optional query to filter connections.
-            include_credentials: Whether to include sensitive credentials.
-            compress: Whether to compress the backup into a single archive.
-            continue_on_error: Whether to continue if some backups fail.
-            
-        Returns:
-            WorkflowResult: The workflow execution result.
-        """
-        result = WorkflowResult()
-        
-        # Create timestamp for backup
-        backup_timestamp = datetime.datetime.now().strftime("%Y%m%d_%H%M%S")
-        backup_path = os.path.join(backup_dir, f"oic_connections_backup_{backup_timestamp}")
-        
-        # Create backup directories
-        try:
-            os.makedirs(backup_path, exist_ok=True)
-            os.makedirs(os.path.join(backup_path, "connections"), exist_ok=True)
-                
-            self.logger.info(f"Created backup directory structure at {backup_path}")
-            
-        except Exception as e:
-            result.success = False
-            result.message = f"Failed to create backup directories: {str(e)}"
-            result.add_error("Failed to create backup directories", e)
-            return result
-        
-        # Initialize backup stats
-        backup_stats = {
-            "timestamp": backup_timestamp,
-            "connections": {"total": 0, "successful": 0, "failed": 0}
-        }
-        
-        # Get connections based on filter
-        try:
-            params = {}
-            if filter_query:
-                params["q"] = filter_query
-                
-            connections = self.client.connections.list(params=params)
-            backup_stats["connections"]["total"] = len(connections)
-            
-            if not connections:
-                result.message = "No connections found matching the filter criteria"
-                return result
-                
-            # Back up each connection
-            for connection in connections:
-                connection_id = connection.get("id")
-                connection_name = connection.get("name", "Unknown")
-                connection_type = connection.get("connectionType", "Unknown")
-                
-                if not connection_id:
-                    continue
-                
-                try:
-                    # Get connection details
-                    connection_details = self.client.connections.get(connection_id)
-                    
-                    # Redact credentials if requested
-                    if not include_credentials:
-                        # Look for credential fields in different properties sections
-                        for section in ["securityProperties", "connectionProperties", "properties"]:
-                            if section in connection_details:
-                                props = connection_details[section]
-                                
-                                # Redact common credential fields
-                                for field in ["password", "apiKey", "secretKey", "secret", "token", "accessToken", "refreshToken"]:
-                                    if field in props:
-                                        props[field] = "**REDACTED**"
-                    
-                    # Create connection export file path
-                    export_file = os.path.join(
-                        backup_path, 
-                        "connections", 
-                        f"{connection_id}_{self._sanitize_filename(connection_name)}.json"
-                    )
-                    
-                    # Save to file
-                    with open(export_file, 'w') as f:
-                        json.dump(connection_details, f, indent=2)
-                    
-                    # Update stats
-                    backup_stats["connections"]["successful"] += 1
-                    
-                    # Add to resources
-                    result.add_resource("connection", connection_id, {
-                        "name": connection_name,
-                        "type": connection_type,
-                        "backup_file": export_file,
-                        "backup_successful": True,
-                        "credentials_included": include_credentials
-                    })
-                    
-                except OICError as e:
-                    self.logger.error(f"Failed to export connection {connection_name}: {str(e)}")
-                    backup_stats["connections"]["failed"] += 1
-                    
-                    # Add to resources
-                    result.add_resource("connection", connection_id, {
-                        "name": connection_name,
-                        "type": connection_type,
-                        "backup_successful": False,
-                        "error": str(e)
-                    })
-                    
-                    # Stop if continue_on_error is False
-                    if not continue_on_error:
-                        result.success = False
-                        result.message = f"Backup failed when exporting connection {connection_name}"
-                        result.add_error(f"Failed to export connection", e, connection_id)
-                        break
-            
-        except OICError as e:
-            self.logger.error(f"Failed to get connections: {str(e)}")
-            result.add_error("Failed to get connections", e)
-            result.success = False
-            result.message = "Backup failed when retrieving connections"
-            return result
-        
-        # Create metadata file
-        try:
-            self.logger.info("Creating backup metadata")
-            
-            # Create metadata
-            metadata = {
-                "backup_timestamp": backup_timestamp,
-                "backup_stats": backup_stats,
-                "filter_query": filter_query,
-                "include_credentials": include_credentials
-            }
-            
-            # Save metadata
-            metadata_file = os.path.join(backup_path, "backup_metadata.json")
-            with open(metadata_file, 'w') as f:
-                json.dump(metadata, f, indent=2)
-            
-            self.logger.info(f"Created backup metadata at {metadata_file}")
-            
-        except Exception as e:
-            self.logger.error(f"Failed to create backup metadata: {str(e)}")
-            # Continue with backup even if metadata creation fails
-        
-        # Compress backup if requested
-        if compress:
-            try:
-                self.logger.info("Compressing backup")
-                
-                # Create archive name
-                archive_path = f"{backup_path}.zip"
-                
-                # Create archive
-                shutil.make_archive(backup_path, 'zip', backup_path)
-                
-                # Remove original directory if archive was created successfully
-                if os.path.exists(archive_path):
-                    shutil.rmtree(backup_path)
-                    
-                self.logger.info(f"Compressed backup to {archive_path}")
-                
-                # Update backup path to archive
-                backup_path = archive_path
-                
-            except Exception as e:
-                self.logger.error(f"Failed to compress backup: {str(e)}")
-                # Continue even if compression fails
-        
-        # Update result details
-        result.details["backup_stats"] = backup_stats
-        result.details["backup_path"] = backup_path
-        result.details["total_resources"] = backup_stats["connections"]["total"]
-        result.details["successful_resources"] = backup_stats["connections"]["successful"]
-        result.details["failed_resources"] = backup_stats["connections"]["failed"]
-        
-        # Update result success and message
-        if backup_stats["connections"]["failed"] > 0:
-            result.success = False
-            result.message = f"Connection backup completed with {backup_stats['connections']['failed']} of {backup_stats['connections']['total']} connections failed"
-        else:
-            credentials_str = " with credentials" if include_credentials else " with redacted credentials"
-            result.message = f"Successfully backed up {backup_stats['connections']['successful']} connections{credentials_str} to {backup_path}"
-            
-        return result
-    
-    def restore_from_backup(
-        self,
-        backup_path: str,
-        target_client: Optional[OICClient] = None,
-        resource_types: List[str] = ["integrations", "connections", "lookups", "libraries", "packages"],
-        filter_pattern: Optional[str] = None,
-        overwrite_existing: bool = True,
-        continue_on_error: bool = True
-    ) -> WorkflowResult:
-        """
-        Restore resources from a backup.
-        
-        This workflow:
-        1. Extracts the backup if compressed
-        2. Reads the backup metadata
-        3. Restores specified resource types
-        
-        Args:
-            backup_path: Path to the backup file or directory.
-            target_client: Optional target client for cross-instance restore.
-            resource_types: Types of resources to restore.
-            filter_pattern: Optional regex pattern to filter resources to restore.
-            overwrite_existing: Whether to overwrite existing resources.
-            continue_on_error: Whether to continue if some restores fail.
-            
-        Returns:
-            WorkflowResult: The workflow execution result.
-        """
-        result = WorkflowResult()
-        
-        # Check if target client is provided, otherwise use the current client
-        if target_client is None:
-            target_client = self.client
-        
-        # Handle compressed backup
-        is_compressed = backup_path.endswith(".zip")
-        backup_dir = backup_path
-        temp_dir = None
-        
-        if is_compressed:
-            try:
-                self.logger.info(f"Extracting backup {backup_path}")
-                
-                # Create temporary directory
-                import tempfile
-                temp_dir = tempfile.mkdtemp(prefix="oic_restore_")
-                
-                # Extract backup
-                shutil.unpack_archive(backup_path, temp_dir, format="zip")
-                
-                # Update backup directory
-                backup_dir = temp_dir
-                self.logger.info(f"Extracted backup to {backup_dir}")
-                
-            except Exception as e:
-                result.success = False
-                result.message = f"Failed to extract backup: {str(e)}"
-                result.add_error("Failed to extract backup", e)
-                return result
-        
-        # Initialize restore stats
-        restore_stats = {
-            "integrations": {"total": 0, "successful": 0, "failed": 0},
-            "connections": {"total": 0, "successful": 0, "failed": 0},
-            "lookups": {"total": 0, "successful": 0, "failed": 0},
-            "libraries": {"total": 0, "successful": 0, "failed": 0},
-            "packages": {"total": 0, "successful": 0, "failed": 0}
-        }
-        
-        # Read backup metadata if available
-        backup_metadata = None
-        metadata_file = os.path.join(backup_dir, "backup_metadata.json")
-        
-        if os.path.exists(metadata_file):
-            try:
-                with open(metadata_file, 'r') as f:
-                    backup_metadata = json.load(f)
-                
-                self.logger.info(f"Read backup metadata from {metadata_file}")
-                
-            except Exception as e:
-                self.logger.warning(f"Failed to read backup metadata: {str(e)}")
-                # Continue even if we can't read metadata
-        
-        # Restore each resource type
-        for resource_type in resource_types:
-            # Check if resource directory exists
-            resource_dir = os.path.join(backup_dir, resource_type)
-            if not os.path.exists(resource_dir) or not os.path.isdir(resource_dir):
-                self.logger.warning(f"Backup does not contain {resource_type} directory")
-                continue
-                
-            self.logger.info(f"Restoring {resource_type}")
-            
-            # Get list of resource files
-            resource_files = glob.glob(os.path.join(resource_dir, "*.*"))
-            
-            # Filter resources if pattern provided
-            if filter_pattern:
-                pattern = re.compile(filter_pattern)
-                resource_files = [f for f in resource_files if pattern.search(os.path.basename(f))]
-            
-            restore_stats[resource_type]["total"] = len(resource_files)
-            
-            # Import each resource
-            for resource_file in resource_files:
-                file_name = os.path.basename(resource_file)
-                
-                try:
-                    # Extract resource ID and name from filename
-                    # Format: id_name.ext
-                    match = re.match(r"^([^_]+)_(.+)\.(.+)$", file_name)
-                    if match:
-                        resource_id = match.group(1)
-                        resource_name = match.group(2)
-                        file_ext = match.group(3)
-                    else:
-                        # If filename doesn't match pattern, use the whole filename
-                        resource_id = "unknown"
-                        resource_name = file_name
-                        file_ext = os.path.splitext(file_name)[1][1:]
-                    
-                    self.logger.info(f"Restoring {resource_type} from {file_name}")
-                    
-                    # Perform import based on resource type
-                    if resource_type == "integrations":
-                        # Import integration
-                        import_result = target_client.integrations.import_integration(
-                            resource_file,
-                            {"overwrite": overwrite_existing}
-                        )
-                        
-                        # Extract imported resource details
-                        imported_id = import_result.get("id")
-                        imported_name = import_result.get("name", "Unknown")
-                        
-                        # Update stats
-                        restore_stats[resource_type]["successful"] += 1
-                        
-                        # Add to resources
-                        result.add_resource("integration", imported_id, {
-                            "name": imported_name,
-                            "source_file": resource_file,
-                            "restore_successful": True
-                        })
-                        
-                    elif resource_type == "connections":
-                        # Import connection from JSON
-                        with open(resource_file, 'r') as f:
-                            connection_data = json.load(f)
-                        
-                        # Check if connection exists
-                        try:
-                            # Try to find existing connection by identifier
-                            identifier = connection_data.get("identifier")
-                            existing = None
-                            
-                            if identifier:
-                                params = {"q": f"identifier:{identifier}"}
-                                existing_connections = target_client.connections.list(params=params)
-                                
-                                if existing_connections:
-                                    existing = existing_connections[0]
-                                    existing_id = existing["id"]
-                                    
-                                    if overwrite_existing:
-                                        # Update existing connection
-                                        import_result = target_client.connections.update(existing_id, connection_data)
-                                    else:
-                                        # Skip without error
-                                        self.logger.info(f"Skipping existing connection: {existing.get('name', 'Unknown')}")
-                                        import_result = existing
-                                else:
-                                    # Create new connection
-                                    import_result = target_client.connections.create(connection_data)
-                            else:
-                                # Create new connection
-                                import_result = target_client.connections.create(connection_data)
-                            
-                            # Extract imported resource details
-                            imported_id = import_result.get("id")
-                            imported_name = import_result.get("name", "Unknown")
-                            
-                            # Update stats
-                            restore_stats[resource_type]["successful"] += 1
-                            
-                            # Add to resources
-                            result.add_resource("connection", imported_id, {
-                                "name": imported_name,
-                                "source_file": resource_file,
-                                "restore_successful": True
-                            })
-                            
-                        except OICError as e:
-                            self.logger.error(f"Failed to import connection {resource_name}: {str(e)}")
-                            restore_stats[resource_type]["failed"] += 1
-                            
-                            # Add to resources
-                            result.add_resource("connection", resource_id, {
-                                "name": resource_name,
-                                "source_file": resource_file,
-                                "restore_successful": False,
-                                "error": str(e)
-                            })
-                            
-                            # Stop if continue_on_error is False
-                            if not continue_on_error:
-                                result.success = False
-                                result.message = f"Restore failed when importing connection {resource_name}"
-                                result.add_error(f"Failed to import connection", e, resource_id)
-                                break
-                        
-                    elif resource_type == "lookups":
-                        # Import lookup
-                        import_result = target_client.lookups.import_lookup(
-                            resource_file,
-                            {"overwrite": overwrite_existing}
-                        )
-                        
-                        # Extract imported resource details
-                        imported_id = import_result.get("id")
-                        imported_name = import_result.get("name", "Unknown")
-                        
-                        # Update stats
-                        restore_stats[resource_type]["successful"] += 1
-                        
-                        # Add to resources
-                        result.add_resource("lookup", imported_id, {
-                            "name": imported_name,
-                            "source_file": resource_file,
-                            "restore_successful": True
-                        })
-                        
-                    elif resource_type == "libraries":
-                        # Import library
-                        import_result = target_client.libraries.import_library(
-                            resource_file,
-                            {"overwrite": overwrite_existing}
-                        )
-                        
-                        # Extract imported resource details
-                        imported_id = import_result.get("id")
-                        imported_name = import_result.get("name", "Unknown")
-                        
-                        # Update stats
-                        restore_stats[resource_type]["successful"] += 1
-                        
-                        # Add to resources
-                        result.add_resource("library", imported_id, {
-                            "name": imported_name,
-                            "source_file": resource_file,
-                            "restore_successful": True
-                        })
-                        
-                    elif resource_type == "packages":
-                        # Import package
-                        import_result = target_client.packages.import_package(
-                            resource_file,
-                            {"overwrite": overwrite_existing}
-                        )
-                        
-                        # Extract imported resource details
-                        imported_id = import_result.get("id")
-                        imported_name = import_result.get("name", "Unknown")
-                        
-                        # Update stats
-                        restore_stats[resource_type]["successful"] += 1
-                        
-                        # Add to resources
-                        result.add_resource("package", imported_id, {
-                            "name": imported_name,
-                            "source_file": resource_file,
-                            "restore_successful": True
-                        })
-                    
-                except OICError as e:
-                    self.logger.error(f"Failed to import {resource_type} {resource_name}: {str(e)}")
-                    restore_stats[resource_type]["failed"] += 1
-                    
-                    # Add to resources
-                    result.add_resource(resource_type[:-1], resource_id, {
-                        "name": resource_name,
-                        "source_file": resource_file,
-                        "restore_successful": False,
-                        "error": str(e)
-                    })
-                    
-                    # Stop if continue_on_error is False
-                    if not continue_on_error:
-                        result.success = False
-                        result.message = f"Restore failed when importing {resource_type} {resource_name}"
-                        result.add_error(f"Failed to import {resource_type}", e, resource_id)
-                        break
-        
-        # Clean up temporary directory if used
-        if temp_dir:
-            try:
-                shutil.rmtree(temp_dir)
-                self.logger.info(f"Cleaned up temporary directory {temp_dir}")
-            except Exception as e:
-                self.logger.warning(f"Failed to clean up temporary directory: {str(e)}")
-        
-        # Calculate total restore statistics
-        total_resources = sum(restore_stats[resource_type]["total"] for resource_type in restore_stats)
-        successful_resources = sum(restore_stats[resource_type]["successful"] for resource_type in restore_stats)
-        failed_resources = sum(restore_stats[resource_type]["failed"] for resource_type in restore_stats)
-        
-        # Update result details
-        result.details["restore_stats"] = restore_stats
-        result.details["backup_path"] = backup_path
-        result.details["backup_metadata"] = backup_metadata
-        result.details["total_resources"] = total_resources
-        result.details["successful_resources"] = successful_resources
-        result.details["failed_resources"] = failed_resources
-        
-        # Update result success and message
-        if failed_resources > 0:
-            result.success = False
-            result.message = f"Restore completed with {failed_resources} of {total_resources} resources failed"
-        else:
-            result.message = f"Successfully restored all {total_resources} resources from {backup_path}"
-            
-        return result
-    
-    def prune_old_backups(
-        self,
-        backup_dir: str,
-        retention_days: int = 30,
-        retention_count: int = 10,
-        dry_run: bool = True
-    ) -> WorkflowResult:
-        """
-        Prune old backups based on retention policy.
-        
-        This workflow:
-        1. Finds all backups in the backup directory
-        2. Prunes backups based on age and count retention policies
-        
-        Args:
-            backup_dir: Directory containing backups.
-            retention_days: How many days to keep backups.
-            retention_count: Minimum number of backups to keep regardless of age.
-            dry_run: Whether to perform a dry run (don't actually delete).
-            
-        Returns:
-            WorkflowResult: The workflow execution result.
-        """
-        result = WorkflowResult()
-        
-        dry_run_str = " (DRY RUN)" if dry_run else ""
-        result.message = f"Pruning old backups{dry_run_str}"
-        
-        # Check if backup directory exists
-        if not os.path.exists(backup_dir) or not os.path.isdir(backup_dir):
-            result.success = False
-            result.message = f"Backup directory {backup_dir} does not exist"
-            result.add_error("Backup directory does not exist")
-            return result
-        
-        # Find all backup files and directories
-        backup_files = []
-        
-        # Look for zip files
-        zip_files = glob.glob(os.path.join(backup_dir, "oic_*_backup_*.zip"))
-        backup_files.extend(zip_files)
-        
-        # Look for backup directories
-        backup_dirs = [
-            d for d in glob.glob(os.path.join(backup_dir, "oic_*_backup_*"))
-            if os.path.isdir(d)
-        ]
-        backup_files.extend(backup_dirs)
-        
-        if not backup_files:
-            result.message = f"No backups found in {backup_dir}"
-            return result
-            
-        self.logger.info(f"Found {len(backup_files)} backups in {backup_dir}")
-        
-        # Parse backup information
-        backups_info = []
-        
-        for backup_path in backup_files:
-            try:
-                # Extract timestamp from filename
-                filename = os.path.basename(backup_path)
-                timestamp_match = re.search(r"_(\d{8}_\d{6})", filename)
-                
-                if timestamp_match:
-                    timestamp_str = timestamp_match.group(1)
-                    timestamp = datetime.datetime.strptime(timestamp_str, "%Y%m%d_%H%M%S")
-                else:
-                    # If can't extract from filename, use file modification time
-                    file_mtime = os.path.getmtime(backup_path)
-                    timestamp = datetime.datetime.fromtimestamp(file_mtime)
-                
-                # Get file size
-                if os.path.isdir(backup_path):
-                    # Calculate directory size
-                    total_size = 0
-                    for dirpath, dirnames, filenames in os.walk(backup_path):
-                        for f in filenames:
-                            fp = os.path.join(dirpath, f)
-                            total_size += os.path.getsize(fp)
-                else:
-                    total_size = os.path.getsize(backup_path)
-                
-                # Add to backups info
-                backups_info.append({
-                    "path": backup_path,
-                    "timestamp": timestamp,
-                    "size": total_size,
-                    "is_dir": os.path.isdir(backup_path)
-                })
-                
-            except Exception as e:
-                self.logger.warning(f"Failed to parse backup info for {backup_path}: {str(e)}")
-                # Skip this backup
-        
-        # Sort backups by timestamp, newest first
-        backups_info.sort(key=lambda x: x["timestamp"], reverse=True)
-        
-        # Determine which backups to keep and which to delete
-        backups_to_keep = []
-        backups_to_delete = []
-        
-        # Keep at least retention_count backups
-        if len(backups_info) <= retention_count:
-            backups_to_keep = backups_info
-        else:
-            # Keep the newest retention_count backups
-            backups_to_keep = backups_info[:retention_count]
-            
-            # Check age for the rest
-            cutoff_date = datetime.datetime.now() - datetime.timedelta(days=retention_days)
-            
-            for backup in backups_info[retention_count:]:
-                if backup["timestamp"] >= cutoff_date:
-                    backups_to_keep.append(backup)
-                else:
-                    backups_to_delete.append(backup)
-        
-        # Delete backups if not a dry run
-        deleted_backups = []
-        
-        if not dry_run:
-            for backup in backups_to_delete:
-                try:
-                    backup_path = backup["path"]
-                    self.logger.info(f"Deleting backup: {backup_path}")
-                    
-                    if os.path.isdir(backup_path):
-                        shutil.rmtree(backup_path)
-                    else:
-                        os.remove(backup_path)
-                        
-                    deleted_backups.append(backup)
-                    
-                except Exception as e:
-                    self.logger.error(f"Failed to delete backup {backup_path}: {str(e)}")
-                    result.add_error(f"Failed to delete backup", e)
-        else:
-            # In dry run, just log
-            for backup in backups_to_delete:
-                self.logger.info(f"Would delete backup: {backup['path']} (DRY RUN)")
-            
-            deleted_backups = backups_to_delete
-        
-        # Calculate sizes
-        keep_size = sum(b["size"] for b in backups_to_keep)
-        delete_size = sum(b["size"] for b in backups_to_delete)
-        
-        # Update result details
-        result.details["retention_days"] = retention_days
-        result.details["retention_count"] = retention_count
-        result.details["total_backups"] = len(backups_info)
-        result.details["backups_to_keep"] = len(backups_to_keep)
-        result.details["backups_to_delete"] = len(backups_to_delete)
-        result.details["keep_size_bytes"] = keep_size
-        result.details["delete_size_bytes"] = delete_size
-        result.details["keep_size_mb"] = round(keep_size / (1024 * 1024), 2)
-        result.details["delete_size_mb"] = round(delete_size / (1024 * 1024), 2)
-        result.details["dry_run"] = dry_run
-        
-        # Format sizes for message
-        keep_size_str = f"{result.details['keep_size_mb']} MB"
-        delete_size_str = f"{result.details['delete_size_mb']} MB"
-        
-        # Update result message
-        if dry_run:
-            result.message = f"Dry run: Would keep {len(backups_to_keep)} backups ({keep_size_str}) and delete {len(backups_to_delete)} old backups ({delete_size_str})"
-        else:
-            result.message = f"Kept {len(backups_to_keep)} backups ({keep_size_str}) and deleted {len(deleted_backups)} old backups ({delete_size_str})"
-            
-        return result
-    
-    def _sanitize_filename(self, name: str) -> str:
-        """
-        Sanitize a name for use in a filename.
-        
-        Args:
-            name: The name to sanitize.
-            
-        Returns:
-            str: The sanitized name.
-        """
-        # Replace invalid characters with underscores
-        sanitized = re.sub(r'[\\/*?:"<>|]', "_", name)
-        
-        # Truncate if too long
-        if len(sanitized) > 50:
-            sanitized = sanitized[:47] + "..."
-            
-        return sanitized
-
-
-def export_active_integrations_all() -> pd.DataFrame:
-    # Initialize client
-    client = OICClient(profile="prod")
-
-    # Fetch integrations
-    df = client.integrations.df()
-
-    # Set export folder with current date
-    extract_to_folder = os.path.join(os.getcwd(), f'exports-{datetime.now().strftime("%m%d%Y")}')
-    os.makedirs(extract_to_folder, exist_ok=True)
-
-    report = []
-    parsed_integration_ids = []
-
-    for key, item in df.iterrows():
-        # Define paths
-        integration_id = item['id'].replace('|', '-')
-        if integration_id in parsed_integration_ids:
-            continue
-        parsed_integration_ids.append(integration_id)
-
-        # zipfile_path = os.path.join(extract_to_folder, f"{integration_id}.zip")
-        folder_path_integration_id = os.path.join(extract_to_folder, integration_id)
-        code_folder = os.path.join(extract_to_folder, "code")
-
-        try:
-            if item['status'] == "ACTIVATED":
-
-                # Export integration
-                # print(f"Exporting {item['id']} to {zipfile_path}")
-                zipfile_exported = client.integrations.export(item['id'], folder_path_integration_id)
-                print(f"Exported {key}: {item['name']} ({item['id']})")
-                report.append({
-                    "status": "Exported",
-                    "integration": f"{item['name']} ({item['id']})",
-                    "integration_status": item['status']
-                })
-
-            else:
-                report.append({
-                    "status": "Skipped",
-                    "integration": f"{item['name']} ({item['id']})",
-                    "integration_status": item['status']
-                })
-
-        except Exception as e:
-            print(f"Error processing {item['id']}: {e}")
-            report.append({
-                "status": "Error",
-                "integration": f"{item['name']} ({item['id']})",
-                "integration_status": item['status'],
-                "error": e
-            })
-            break
-
-    print("++++++++++++++++++++++++++++++++++++++ ============================== +++++++++++++++++++++++++")
-    return pd.DataFrame(report)
-=======
 	"""
 	Workflow operations for backing up OIC resources.
 
@@ -4739,4 +2500,62 @@
 			sanitized = sanitized[:47] + '...'
 
 		return sanitized
->>>>>>> 223a2666
+
+
+def export_active_integrations_all() -> pd.DataFrame:
+    # Initialize client
+    client = OICClient(profile="prod")
+
+    # Fetch integrations
+    df = client.integrations.df()
+
+    # Set export folder with current date
+    extract_to_folder = os.path.join(os.getcwd(), f'exports-{datetime.now().strftime("%m%d%Y")}')
+    os.makedirs(extract_to_folder, exist_ok=True)
+
+    report = []
+    parsed_integration_ids = []
+
+    for key, item in df.iterrows():
+        # Define paths
+        integration_id = item['id'].replace('|', '-')
+        if integration_id in parsed_integration_ids:
+            continue
+        parsed_integration_ids.append(integration_id)
+
+        # zipfile_path = os.path.join(extract_to_folder, f"{integration_id}.zip")
+        folder_path_integration_id = os.path.join(extract_to_folder, integration_id)
+        code_folder = os.path.join(extract_to_folder, "code")
+
+        try:
+            if item['status'] == "ACTIVATED":
+
+                # Export integration
+                # print(f"Exporting {item['id']} to {zipfile_path}")
+                zipfile_exported = client.integrations.export(item['id'], folder_path_integration_id)
+                print(f"Exported {key}: {item['name']} ({item['id']})")
+                report.append({
+                    "status": "Exported",
+                    "integration": f"{item['name']} ({item['id']})",
+                    "integration_status": item['status']
+                })
+
+            else:
+                report.append({
+                    "status": "Skipped",
+                    "integration": f"{item['name']} ({item['id']})",
+                    "integration_status": item['status']
+                })
+
+        except Exception as e:
+            print(f"Error processing {item['id']}: {e}")
+            report.append({
+                "status": "Error",
+                "integration": f"{item['name']} ({item['id']})",
+                "integration_status": item['status'],
+                "error": e
+            })
+            break
+
+    print("++++++++++++++++++++++++++++++++++++++ ============================== +++++++++++++++++++++++++")
+    return pd.DataFrame(report)